/*
 * Copyright 2012-2017 the original author or authors.
 *
 * Licensed under the Apache License, Version 2.0 (the "License");
 * you may not use this file except in compliance with the License.
 * You may obtain a copy of the License at
 *
 *      http://www.apache.org/licenses/LICENSE-2.0
 *
 * Unless required by applicable law or agreed to in writing, software
 * distributed under the License is distributed on an "AS IS" BASIS,
 * WITHOUT WARRANTIES OR CONDITIONS OF ANY KIND, either express or implied.
 * See the License for the specific language governing permissions and
 * limitations under the License.
 */

package org.springframework.boot.actuate.endpoint.mvc;

import java.util.Arrays;
import java.util.Collections;

import javax.servlet.http.HttpServletRequest;

import org.junit.Before;
import org.junit.Test;

import org.springframework.boot.actuate.endpoint.HealthEndpoint;
import org.springframework.boot.actuate.health.Health;
import org.springframework.boot.actuate.health.Status;
import org.springframework.core.env.MapPropertySource;
import org.springframework.core.env.PropertySource;
import org.springframework.http.HttpStatus;
import org.springframework.http.ResponseEntity;
import org.springframework.mock.env.MockEnvironment;
import org.springframework.mock.web.MockHttpServletRequest;
import org.springframework.mock.web.MockServletContext;

import static org.assertj.core.api.Assertions.assertThat;
import static org.mockito.BDDMockito.given;
import static org.mockito.Mockito.mock;

/**
 * Tests for {@link HealthMvcEndpoint}.
 *
 * @author Christian Dupuis
 * @author Dave Syer
 * @author Andy Wilkinson
 * @author Eddú Meléndez
 * @author Madhura Bhave
 */
public class HealthMvcEndpointTests {

	private static final PropertySource<?> SECURITY_ROLES = new MapPropertySource("test",
			Collections.<String, Object>singletonMap("management.security.roles",
					"HERO, USER"));

	private HttpServletRequest request = new MockHttpServletRequest();

	private HealthEndpoint endpoint = null;

	private HealthMvcEndpoint mvc = null;

	private MockEnvironment environment;

	private HttpServletRequest user = createAuthenticationToken("ROLE_USER");

	private HttpServletRequest actuator = createAuthenticationToken("ROLE_ACTUATOR");

	private HttpServletRequest hero = createAuthenticationToken("ROLE_HERO");

	private HttpServletRequest createAuthenticationToken(String role) {
		MockServletContext servletContext = new MockServletContext();
		servletContext.declareRoles(role);
		return new MockHttpServletRequest(servletContext);
	}

	@Before
	public void init() {
		this.endpoint = mock(HealthEndpoint.class);
		given(this.endpoint.isEnabled()).willReturn(true);
		this.mvc = new HealthMvcEndpoint(this.endpoint);
		this.environment = new MockEnvironment();
		this.mvc.setEnvironment(this.environment);
	}

	@Test
	public void up() {
		given(this.endpoint.invoke()).willReturn(new Health.Builder().up().build());
		Object result = this.mvc.invoke(this.request);
		assertThat(result instanceof Health).isTrue();
		assertThat(((Health) result).getStatus() == Status.UP).isTrue();
	}

	@SuppressWarnings("unchecked")
	@Test
	public void down() {
		given(this.endpoint.invoke()).willReturn(new Health.Builder().down().build());
		Object result = this.mvc.invoke(this.request);
		assertThat(result instanceof ResponseEntity).isTrue();
		ResponseEntity<Health> response = (ResponseEntity<Health>) result;
		assertThat(response.getBody().getStatus() == Status.DOWN).isTrue();
		assertThat(response.getStatusCode()).isEqualTo(HttpStatus.SERVICE_UNAVAILABLE);
	}

	@Test
	@SuppressWarnings("unchecked")
	public void customMapping() {
		given(this.endpoint.invoke())
				.willReturn(new Health.Builder().status("OK").build());
		this.mvc.setStatusMapping(
				Collections.singletonMap("OK", HttpStatus.INTERNAL_SERVER_ERROR));
		Object result = this.mvc.invoke(this.request);
		assertThat(result instanceof ResponseEntity).isTrue();
		ResponseEntity<Health> response = (ResponseEntity<Health>) result;
		assertThat(response.getBody().getStatus().equals(new Status("OK"))).isTrue();
		assertThat(response.getStatusCode()).isEqualTo(HttpStatus.INTERNAL_SERVER_ERROR);
	}

	@Test
	@SuppressWarnings("unchecked")
	public void customMappingWithRelaxedName() {
		given(this.endpoint.invoke())
				.willReturn(new Health.Builder().outOfService().build());
		this.mvc.setStatusMapping(Collections.singletonMap("out-of-service",
				HttpStatus.INTERNAL_SERVER_ERROR));
		Object result = this.mvc.invoke(this.request);
		assertThat(result instanceof ResponseEntity).isTrue();
		ResponseEntity<Health> response = (ResponseEntity<Health>) result;
		assertThat(response.getBody().getStatus().equals(Status.OUT_OF_SERVICE)).isTrue();
		assertThat(response.getStatusCode()).isEqualTo(HttpStatus.INTERNAL_SERVER_ERROR);
	}

	@Test
	public void presenceOfRightRoleShouldExposeDetails() {
		given(this.endpoint.invoke())
				.willReturn(new Health.Builder().up().withDetail("foo", "bar").build());
		Object result = this.mvc.invoke(this.actuator);
		assertThat(result instanceof Health).isTrue();
		assertThat(((Health) result).getStatus() == Status.UP).isTrue();
		assertThat(((Health) result).getDetails().get("foo")).isEqualTo("bar");
	}

	@Test
	public void managementSecurityDisabledShouldExposeDetails() throws Exception {
		this.mvc = new HealthMvcEndpoint(this.endpoint, false);
		given(this.endpoint.invoke())
				.willReturn(new Health.Builder().up().withDetail("foo", "bar").build());
		Object result = this.mvc.invoke(this.user);
		assertThat(result instanceof Health).isTrue();
		assertThat(((Health) result).getStatus() == Status.UP).isTrue();
		assertThat(((Health) result).getDetails().get("foo")).isEqualTo("bar");
	}

	@Test
	public void rightRoleNotPresentShouldNotExposeDetails() {
		given(this.endpoint.invoke())
				.willReturn(new Health.Builder().up().withDetail("foo", "bar").build());
		Object result = this.mvc.invoke(this.user);
		assertThat(result instanceof Health).isTrue();
		assertThat(((Health) result).getStatus() == Status.UP).isTrue();
		assertThat(((Health) result).getDetails().get("foo")).isNull();
	}

	@Test
	public void customRolePresentShouldExposeDetails() {
		this.environment.getPropertySources().addLast(SECURITY_ROLES);
		given(this.endpoint.invoke())
				.willReturn(new Health.Builder().up().withDetail("foo", "bar").build());
		Object result = this.mvc.invoke(this.hero);
		assertThat(result instanceof Health).isTrue();
		assertThat(((Health) result).getStatus() == Status.UP).isTrue();
		assertThat(((Health) result).getDetails().get("foo")).isEqualTo("bar");
	}

	@Test
<<<<<<< HEAD
	public void customRoleShouldNotExposeDetailsForDefaultRole() {
=======
	public void secureCustomRoleList() {
		// gh-8314
		this.mvc = new HealthMvcEndpoint(this.endpoint, true,
				Arrays.asList("HERO", "USER"));
		given(this.endpoint.invoke())
				.willReturn(new Health.Builder().up().withDetail("foo", "bar").build());
		Object result = this.mvc.invoke(this.hero);
		assertThat(result instanceof Health).isTrue();
		assertThat(((Health) result).getStatus() == Status.UP).isTrue();
		assertThat(((Health) result).getDetails().get("foo")).isEqualTo("bar");
	}

	@Test
	public void secureCustomRoleNoAccess() {
>>>>>>> fded8722
		this.environment.getPropertySources().addLast(SECURITY_ROLES);
		given(this.endpoint.invoke())
				.willReturn(new Health.Builder().up().withDetail("foo", "bar").build());
		Object result = this.mvc.invoke(this.actuator);
		assertThat(result instanceof Health).isTrue();
		assertThat(((Health) result).getStatus() == Status.UP).isTrue();
		assertThat(((Health) result).getDetails().get("foo")).isNull();
	}

	@Test
	public void healthIsCached() {
		given(this.endpoint.getTimeToLive()).willReturn(10000L);
		given(this.endpoint.invoke())
				.willReturn(new Health.Builder().up().withDetail("foo", "bar").build());
		Object result = this.mvc.invoke(this.actuator);
		assertThat(result instanceof Health).isTrue();
		Health health = (Health) result;
		assertThat(health.getStatus() == Status.UP).isTrue();
		assertThat(health.getDetails()).hasSize(1);
		assertThat(health.getDetails().get("foo")).isEqualTo("bar");
		given(this.endpoint.invoke()).willReturn(new Health.Builder().down().build());
		result = this.mvc.invoke(this.request); // insecure now
		assertThat(result instanceof Health).isTrue();
		health = (Health) result;
		// so the result is cached
		assertThat(health.getStatus() == Status.UP).isTrue();
		// but the details are hidden
		assertThat(health.getDetails()).isEmpty();
	}

	@Test
	public void noCachingWhenTimeToLiveIsZero() {
		given(this.endpoint.getTimeToLive()).willReturn(0L);
		given(this.endpoint.invoke())
				.willReturn(new Health.Builder().up().withDetail("foo", "bar").build());
		Object result = this.mvc.invoke(this.request);
		assertThat(result instanceof Health).isTrue();
		assertThat(((Health) result).getStatus() == Status.UP).isTrue();
		given(this.endpoint.invoke()).willReturn(new Health.Builder().down().build());
		result = this.mvc.invoke(this.request);
		@SuppressWarnings("unchecked")
		Health health = ((ResponseEntity<Health>) result).getBody();
		assertThat(health.getStatus() == Status.DOWN).isTrue();
	}

	@Test
	public void newValueIsReturnedOnceTtlExpires() throws InterruptedException {
		given(this.endpoint.getTimeToLive()).willReturn(50L);
		given(this.endpoint.invoke())
				.willReturn(new Health.Builder().up().withDetail("foo", "bar").build());
		Object result = this.mvc.invoke(this.request);
		assertThat(result instanceof Health).isTrue();
		assertThat(((Health) result).getStatus() == Status.UP).isTrue();
		Thread.sleep(100);
		given(this.endpoint.invoke()).willReturn(new Health.Builder().down().build());
		result = this.mvc.invoke(this.request);
		@SuppressWarnings("unchecked")
		Health health = ((ResponseEntity<Health>) result).getBody();
		assertThat(health.getStatus() == Status.DOWN).isTrue();
	}
}<|MERGE_RESOLUTION|>--- conflicted
+++ resolved
@@ -173,10 +173,18 @@
 	}
 
 	@Test
-<<<<<<< HEAD
 	public void customRoleShouldNotExposeDetailsForDefaultRole() {
-=======
-	public void secureCustomRoleList() {
+		this.environment.getPropertySources().addLast(SECURITY_ROLES);
+		given(this.endpoint.invoke())
+				.willReturn(new Health.Builder().up().withDetail("foo", "bar").build());
+		Object result = this.mvc.invoke(this.actuator);
+		assertThat(result instanceof Health).isTrue();
+		assertThat(((Health) result).getStatus() == Status.UP).isTrue();
+		assertThat(((Health) result).getDetails().get("foo")).isNull();
+	}
+
+	@Test
+	public void customRoleFromListShouldNotExposeDetailsForDefaultRole() {
 		// gh-8314
 		this.mvc = new HealthMvcEndpoint(this.endpoint, true,
 				Arrays.asList("HERO", "USER"));
@@ -186,18 +194,6 @@
 		assertThat(result instanceof Health).isTrue();
 		assertThat(((Health) result).getStatus() == Status.UP).isTrue();
 		assertThat(((Health) result).getDetails().get("foo")).isEqualTo("bar");
-	}
-
-	@Test
-	public void secureCustomRoleNoAccess() {
->>>>>>> fded8722
-		this.environment.getPropertySources().addLast(SECURITY_ROLES);
-		given(this.endpoint.invoke())
-				.willReturn(new Health.Builder().up().withDetail("foo", "bar").build());
-		Object result = this.mvc.invoke(this.actuator);
-		assertThat(result instanceof Health).isTrue();
-		assertThat(((Health) result).getStatus() == Status.UP).isTrue();
-		assertThat(((Health) result).getDetails().get("foo")).isNull();
 	}
 
 	@Test
