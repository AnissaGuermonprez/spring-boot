/*
 * Copyright 2012-2020 the original author or authors.
 *
 * Licensed under the Apache License, Version 2.0 (the "License");
 * you may not use this file except in compliance with the License.
 * You may obtain a copy of the License at
 *
 *      https://www.apache.org/licenses/LICENSE-2.0
 *
 * Unless required by applicable law or agreed to in writing, software
 * distributed under the License is distributed on an "AS IS" BASIS,
 * WITHOUT WARRANTIES OR CONDITIONS OF ANY KIND, either express or implied.
 * See the License for the specific language governing permissions and
 * limitations under the License.
 */

package org.springframework.boot.test.context;

import java.util.ArrayList;
import java.util.Arrays;
import java.util.List;

import org.springframework.beans.BeanUtils;
import org.springframework.boot.SpringApplication;
import org.springframework.boot.WebApplicationType;
import org.springframework.boot.context.properties.bind.Bindable;
import org.springframework.boot.context.properties.bind.Binder;
import org.springframework.boot.context.properties.source.ConfigurationPropertySource;
import org.springframework.boot.context.properties.source.MapConfigurationPropertySource;
import org.springframework.boot.test.context.SpringBootTest.WebEnvironment;
import org.springframework.boot.test.mock.web.SpringBootMockServletContext;
import org.springframework.boot.test.util.TestPropertyValues;
import org.springframework.boot.web.reactive.context.GenericReactiveWebApplicationContext;
import org.springframework.boot.web.servlet.support.ServletContextApplicationContextInitializer;
import org.springframework.context.ApplicationContext;
import org.springframework.context.ApplicationContextInitializer;
import org.springframework.context.ConfigurableApplicationContext;
import org.springframework.core.Ordered;
import org.springframework.core.SpringVersion;
import org.springframework.core.annotation.MergedAnnotations;
import org.springframework.core.annotation.MergedAnnotations.SearchStrategy;
import org.springframework.core.annotation.Order;
import org.springframework.core.env.ConfigurableEnvironment;
import org.springframework.core.env.StandardEnvironment;
import org.springframework.core.io.DefaultResourceLoader;
import org.springframework.core.io.ResourceLoader;
import org.springframework.test.context.ContextConfigurationAttributes;
import org.springframework.test.context.ContextCustomizer;
import org.springframework.test.context.ContextLoader;
import org.springframework.test.context.MergedContextConfiguration;
import org.springframework.test.context.support.AbstractContextLoader;
import org.springframework.test.context.support.AnnotationConfigContextLoaderUtils;
import org.springframework.test.context.support.TestPropertySourceUtils;
import org.springframework.test.context.web.WebMergedContextConfiguration;
import org.springframework.util.Assert;
import org.springframework.util.ObjectUtils;
import org.springframework.util.StringUtils;
import org.springframework.web.context.support.GenericWebApplicationContext;

/**
 * A {@link ContextLoader} that can be used to test Spring Boot applications (those that
 * normally startup using {@link SpringApplication}). Although this loader can be used
 * directly, most test will instead want to use it with
 * {@link SpringBootTest @SpringBootTest}.
 * <p>
 * The loader supports both standard {@link MergedContextConfiguration} as well as
 * {@link WebMergedContextConfiguration}. If {@link WebMergedContextConfiguration} is used
 * the context will either use a mock servlet environment, or start the full embedded web
 * server.
 * <p>
 * If {@code @ActiveProfiles} are provided in the test class they will be used to create
 * the application context.
 *
 * @author Dave Syer
 * @author Phillip Webb
 * @author Andy Wilkinson
 * @author Stephane Nicoll
 * @author Madhura Bhave
 * @author Scott Frederick
 * @since 1.4.0
 * @see SpringBootTest
 */
public class SpringBootContextLoader extends AbstractContextLoader {

	private static final String[] NO_ARGS = new String[0];

	@Override
	public ApplicationContext loadContext(MergedContextConfiguration config) throws Exception {
		Class<?>[] configClasses = config.getClasses();
		String[] configLocations = config.getLocations();
		Assert.state(!ObjectUtils.isEmpty(configClasses) || !ObjectUtils.isEmpty(configLocations),
				() -> "No configuration classes or locations found in @SpringApplicationConfiguration. "
						+ "For default configuration detection to work you need Spring 4.0.3 or better (found "
						+ SpringVersion.getVersion() + ").");
		SpringApplication application = getSpringApplication();
		application.setMainApplicationClass(config.getTestClass());
		application.addPrimarySources(Arrays.asList(configClasses));
		application.getSources().addAll(Arrays.asList(configLocations));
		ConfigurableEnvironment environment = getEnvironment();
		if (!ObjectUtils.isEmpty(config.getActiveProfiles())) {
			setActiveProfiles(environment, config.getActiveProfiles());
		}
		ResourceLoader resourceLoader = (application.getResourceLoader() != null) ? application.getResourceLoader()
				: new DefaultResourceLoader(getClass().getClassLoader());
		TestPropertySourceUtils.addPropertiesFilesToEnvironment(environment, resourceLoader,
				config.getPropertySourceLocations());
		TestPropertySourceUtils.addInlinedPropertiesToEnvironment(environment, getInlinedProperties(config));
		application.setEnvironment(environment);
		List<ApplicationContextInitializer<?>> initializers = getInitializers(config, application);
		if (config instanceof WebMergedContextConfiguration) {
			application.setWebApplicationType(WebApplicationType.SERVLET);
			if (!isEmbeddedWebEnvironment(config)) {
				new WebConfigurer().configure(config, application, initializers);
			}
		}
		else if (config instanceof ReactiveWebMergedContextConfiguration) {
			application.setWebApplicationType(WebApplicationType.REACTIVE);
			if (!isEmbeddedWebEnvironment(config)) {
				new ReactiveWebConfigurer().configure(application);
			}
		}
		else {
			application.setWebApplicationType(WebApplicationType.NONE);
		}
		application.setInitializers(initializers);
		return application.run(getArgs(config));
	}

	/**
	 * Builds new {@link org.springframework.boot.SpringApplication} instance. You can
	 * override this method to add custom behavior
	 * @return {@link org.springframework.boot.SpringApplication} instance
	 */
	protected SpringApplication getSpringApplication() {
		return new SpringApplication();
	}

	/**
	 * Builds a new {@link ConfigurableEnvironment} instance. You can override this method
	 * to return something other than {@link StandardEnvironment} if necessary.
	 * @return a {@link ConfigurableEnvironment} instance
	 */
	protected ConfigurableEnvironment getEnvironment() {
		return new StandardEnvironment();
	}

<<<<<<< HEAD
	/**
	 * Return the application arguments to use. If no arguments are available, return an
	 * empty array.
	 * @param config the source context configuration
	 * @return the application arguments to use
	 * @see SpringApplication#run(String...)
	 */
	protected String[] getArgs(MergedContextConfiguration config) {
		return MergedAnnotations.from(config.getTestClass(), SearchStrategy.TYPE_HIERARCHY).get(SpringBootTest.class)
				.getValue("args", String[].class).orElse(NO_ARGS);
=======
	private void setActiveProfiles(ConfigurableEnvironment environment, String[] profiles) {
		TestPropertyValues.of("spring.profiles.active=" + StringUtils.arrayToCommaDelimitedString(profiles))
				.applyTo(environment);
>>>>>>> c85f19b7
	}

	protected String[] getInlinedProperties(MergedContextConfiguration config) {
		ArrayList<String> properties = new ArrayList<>();
		// JMX bean names will clash if the same bean is used in multiple contexts
		disableJmx(properties);
		properties.addAll(Arrays.asList(config.getPropertySourceProperties()));
		if (!isEmbeddedWebEnvironment(config) && !hasCustomServerPort(properties)) {
			properties.add("server.port=-1");
		}
		return StringUtils.toStringArray(properties);
	}

	private void disableJmx(List<String> properties) {
		properties.add("spring.jmx.enabled=false");
	}

	private boolean hasCustomServerPort(List<String> properties) {
		Binder binder = new Binder(convertToConfigurationPropertySource(properties));
		return binder.bind("server.port", Bindable.of(String.class)).isBound();
	}

	private ConfigurationPropertySource convertToConfigurationPropertySource(List<String> properties) {
		return new MapConfigurationPropertySource(
				TestPropertySourceUtils.convertInlinedPropertiesToMap(StringUtils.toStringArray(properties)));
	}

	/**
	 * Return the {@link ApplicationContextInitializer initializers} that will be applied
	 * to the context. By default this method will adapt {@link ContextCustomizer context
	 * customizers}, add {@link SpringApplication#getInitializers() application
	 * initializers} and add
	 * {@link MergedContextConfiguration#getContextInitializerClasses() initializers
	 * specified on the test}.
	 * @param config the source context configuration
	 * @param application the application instance
	 * @return the initializers to apply
	 * @since 2.0.0
	 */
	protected List<ApplicationContextInitializer<?>> getInitializers(MergedContextConfiguration config,
			SpringApplication application) {
		List<ApplicationContextInitializer<?>> initializers = new ArrayList<>();
		for (ContextCustomizer contextCustomizer : config.getContextCustomizers()) {
			initializers.add(new ContextCustomizerAdapter(contextCustomizer, config));
		}
		initializers.addAll(application.getInitializers());
		for (Class<? extends ApplicationContextInitializer<?>> initializerClass : config
				.getContextInitializerClasses()) {
			initializers.add(BeanUtils.instantiateClass(initializerClass));
		}
		if (config.getParent() != null) {
			initializers.add(new ParentContextApplicationContextInitializer(config.getParentApplicationContext()));
		}
		return initializers;
	}

	private boolean isEmbeddedWebEnvironment(MergedContextConfiguration config) {
		return MergedAnnotations.from(config.getTestClass(), SearchStrategy.TYPE_HIERARCHY).get(SpringBootTest.class)
				.getValue("webEnvironment", WebEnvironment.class).orElse(WebEnvironment.NONE).isEmbedded();
	}

	@Override
	public void processContextConfiguration(ContextConfigurationAttributes configAttributes) {
		super.processContextConfiguration(configAttributes);
		if (!configAttributes.hasResources()) {
			Class<?>[] defaultConfigClasses = detectDefaultConfigurationClasses(configAttributes.getDeclaringClass());
			configAttributes.setClasses(defaultConfigClasses);
		}
	}

	/**
	 * Detect the default configuration classes for the supplied test class. By default
	 * simply delegates to
	 * {@link AnnotationConfigContextLoaderUtils#detectDefaultConfigurationClasses}.
	 * @param declaringClass the test class that declared {@code @ContextConfiguration}
	 * @return an array of default configuration classes, potentially empty but never
	 * {@code null}
	 * @see AnnotationConfigContextLoaderUtils
	 */
	protected Class<?>[] detectDefaultConfigurationClasses(Class<?> declaringClass) {
		return AnnotationConfigContextLoaderUtils.detectDefaultConfigurationClasses(declaringClass);
	}

	@Override
	public ApplicationContext loadContext(String... locations) throws Exception {
		throw new UnsupportedOperationException(
				"SpringApplicationContextLoader does not support the loadContext(String...) method");
	}

	@Override
	protected String[] getResourceSuffixes() {
		return new String[] { "-context.xml", "Context.groovy" };
	}

	@Override
	protected String getResourceSuffix() {
		throw new IllegalStateException();
	}

	/**
	 * Inner class to configure {@link WebMergedContextConfiguration}.
	 */
	private static class WebConfigurer {

		private static final Class<GenericWebApplicationContext> WEB_CONTEXT_CLASS = GenericWebApplicationContext.class;

		void configure(MergedContextConfiguration configuration, SpringApplication application,
				List<ApplicationContextInitializer<?>> initializers) {
			WebMergedContextConfiguration webConfiguration = (WebMergedContextConfiguration) configuration;
			addMockServletContext(initializers, webConfiguration);
			application.setApplicationContextClass(WEB_CONTEXT_CLASS);
		}

		private void addMockServletContext(List<ApplicationContextInitializer<?>> initializers,
				WebMergedContextConfiguration webConfiguration) {
			SpringBootMockServletContext servletContext = new SpringBootMockServletContext(
					webConfiguration.getResourceBasePath());
			initializers.add(0, new ServletContextApplicationContextInitializer(servletContext, true));
		}

	}

	/**
	 * Inner class to configure {@link ReactiveWebMergedContextConfiguration}.
	 */
	private static class ReactiveWebConfigurer {

		private static final Class<GenericReactiveWebApplicationContext> WEB_CONTEXT_CLASS = GenericReactiveWebApplicationContext.class;

		void configure(SpringApplication application) {
			application.setApplicationContextClass(WEB_CONTEXT_CLASS);
		}

	}

	/**
	 * Adapts a {@link ContextCustomizer} to a {@link ApplicationContextInitializer} so
	 * that it can be triggered via {@link SpringApplication}.
	 */
	private static class ContextCustomizerAdapter
			implements ApplicationContextInitializer<ConfigurableApplicationContext> {

		private final ContextCustomizer contextCustomizer;

		private final MergedContextConfiguration config;

		ContextCustomizerAdapter(ContextCustomizer contextCustomizer, MergedContextConfiguration config) {
			this.contextCustomizer = contextCustomizer;
			this.config = config;
		}

		@Override
		public void initialize(ConfigurableApplicationContext applicationContext) {
			this.contextCustomizer.customizeContext(applicationContext, this.config);
		}

	}

	@Order(Ordered.HIGHEST_PRECEDENCE)
	private static class ParentContextApplicationContextInitializer
			implements ApplicationContextInitializer<ConfigurableApplicationContext> {

		private final ApplicationContext parent;

		ParentContextApplicationContextInitializer(ApplicationContext parent) {
			this.parent = parent;
		}

		@Override
		public void initialize(ConfigurableApplicationContext applicationContext) {
			applicationContext.setParent(this.parent);
		}

	}

}<|MERGE_RESOLUTION|>--- conflicted
+++ resolved
@@ -144,7 +144,6 @@
 		return new StandardEnvironment();
 	}
 
-<<<<<<< HEAD
 	/**
 	 * Return the application arguments to use. If no arguments are available, return an
 	 * empty array.
@@ -155,11 +154,11 @@
 	protected String[] getArgs(MergedContextConfiguration config) {
 		return MergedAnnotations.from(config.getTestClass(), SearchStrategy.TYPE_HIERARCHY).get(SpringBootTest.class)
 				.getValue("args", String[].class).orElse(NO_ARGS);
-=======
+	}
+
 	private void setActiveProfiles(ConfigurableEnvironment environment, String[] profiles) {
 		TestPropertyValues.of("spring.profiles.active=" + StringUtils.arrayToCommaDelimitedString(profiles))
 				.applyTo(environment);
->>>>>>> c85f19b7
 	}
 
 	protected String[] getInlinedProperties(MergedContextConfiguration config) {
