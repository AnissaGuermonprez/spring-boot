/*
 * Copyright 2012-2023 the original author or authors.
 *
 * Licensed under the Apache License, Version 2.0 (the "License");
 * you may not use this file except in compliance with the License.
 * You may obtain a copy of the License at
 *
 *      https://www.apache.org/licenses/LICENSE-2.0
 *
 * Unless required by applicable law or agreed to in writing, software
 * distributed under the License is distributed on an "AS IS" BASIS,
 * WITHOUT WARRANTIES OR CONDITIONS OF ANY KIND, either express or implied.
 * See the License for the specific language governing permissions and
 * limitations under the License.
 */

package org.springframework.boot.web.servlet.context;

import java.util.ArrayDeque;
import java.util.ArrayList;
import java.util.Deque;
import java.util.EnumSet;
import java.util.List;
import java.util.Properties;

import jakarta.servlet.DispatcherType;
import jakarta.servlet.Filter;
import jakarta.servlet.FilterChain;
import jakarta.servlet.Servlet;
import jakarta.servlet.ServletContext;
import jakarta.servlet.ServletContextListener;
import jakarta.servlet.ServletRequest;
import jakarta.servlet.ServletResponse;
import org.junit.jupiter.api.AfterEach;
import org.junit.jupiter.api.Test;
import org.junit.jupiter.api.extension.ExtendWith;
import org.mockito.ArgumentCaptor;
import org.mockito.Captor;
import org.mockito.InOrder;
import org.mockito.junit.jupiter.MockitoExtension;

import org.springframework.beans.MutablePropertyValues;
import org.springframework.beans.factory.BeanCreationException;
import org.springframework.beans.factory.config.BeanDefinition;
import org.springframework.beans.factory.config.ConfigurableListableBeanFactory;
import org.springframework.beans.factory.config.ConstructorArgumentValues;
import org.springframework.beans.factory.config.Scope;
import org.springframework.beans.factory.support.AbstractBeanDefinition;
import org.springframework.beans.factory.support.RootBeanDefinition;
import org.springframework.boot.availability.AvailabilityChangeEvent;
import org.springframework.boot.testsupport.system.CapturedOutput;
import org.springframework.boot.testsupport.system.OutputCaptureExtension;
import org.springframework.boot.web.context.ServerPortInfoApplicationContextInitializer;
import org.springframework.boot.web.servlet.DelegatingFilterProxyRegistrationBean;
import org.springframework.boot.web.servlet.FilterRegistrationBean;
import org.springframework.boot.web.servlet.ServletContextInitializer;
import org.springframework.boot.web.servlet.ServletRegistrationBean;
import org.springframework.boot.web.servlet.server.MockServletWebServerFactory;
import org.springframework.context.ApplicationContextException;
import org.springframework.context.ApplicationEvent;
import org.springframework.context.ApplicationListener;
import org.springframework.context.event.ContextClosedEvent;
import org.springframework.context.event.ContextRefreshedEvent;
import org.springframework.context.support.PropertySourcesPlaceholderConfigurer;
import org.springframework.core.Ordered;
import org.springframework.core.annotation.Order;
import org.springframework.core.env.ConfigurableEnvironment;
import org.springframework.mock.web.MockFilterChain;
import org.springframework.mock.web.MockFilterConfig;
import org.springframework.mock.web.MockHttpServletRequest;
import org.springframework.mock.web.MockHttpServletResponse;
import org.springframework.web.context.ServletContextAware;
import org.springframework.web.context.WebApplicationContext;
import org.springframework.web.context.request.SessionScope;
import org.springframework.web.filter.GenericFilterBean;

import static org.assertj.core.api.Assertions.assertThat;
import static org.assertj.core.api.Assertions.assertThatExceptionOfType;
import static org.assertj.core.api.Assertions.assertThatIllegalStateException;
import static org.mockito.ArgumentMatchers.any;
import static org.mockito.ArgumentMatchers.anyString;
import static org.mockito.BDDMockito.given;
import static org.mockito.BDDMockito.then;
import static org.mockito.Mockito.atMost;
import static org.mockito.Mockito.inOrder;
import static org.mockito.Mockito.mock;
import static org.mockito.Mockito.withSettings;

/**
 * Tests for {@link ServletWebServerApplicationContext}.
 *
 * @author Phillip Webb
 * @author Stephane Nicoll
 */
@ExtendWith({ OutputCaptureExtension.class, MockitoExtension.class })
class ServletWebServerApplicationContextTests {

	private final ServletWebServerApplicationContext context = new ServletWebServerApplicationContext();

	@Captor
	private ArgumentCaptor<Filter> filterCaptor;

	@AfterEach
	void cleanup() {
		this.context.close();
	}

	@Test
	void startRegistrations() {
		addWebServerFactoryBean();
		this.context.refresh();
		MockServletWebServerFactory factory = getWebServerFactory();
		// Ensure that the context has been set up
		assertThat(this.context.getServletContext()).isEqualTo(factory.getServletContext());
		then(factory.getServletContext()).should()
			.setAttribute(WebApplicationContext.ROOT_WEB_APPLICATION_CONTEXT_ATTRIBUTE, this.context);
		// Ensure WebApplicationContextUtils.registerWebApplicationScopes was called
		assertThat(this.context.getBeanFactory().getRegisteredScope(WebApplicationContext.SCOPE_SESSION))
			.isInstanceOf(SessionScope.class);
		// Ensure WebApplicationContextUtils.registerEnvironmentBeans was called
		assertThat(this.context.containsBean(WebApplicationContext.SERVLET_CONTEXT_BEAN_NAME)).isTrue();
	}

	@Test
	void doesNotRegistersShutdownHook() {
		// See gh-314 for background. We no longer register the shutdown hook
		// since it is really the caller's responsibility. The shutdown hook could
		// also be problematic in a classic WAR deployment.
		addWebServerFactoryBean();
		this.context.refresh();
		assertThat(this.context).hasFieldOrPropertyWithValue("shutdownHook", null);
	}

	@Test
	void ServletWebServerInitializedEventPublished() {
		addWebServerFactoryBean();
		this.context.registerBeanDefinition("listener", new RootBeanDefinition(TestApplicationListener.class));
		this.context.refresh();
		List<ApplicationEvent> events = this.context.getBean(TestApplicationListener.class).receivedEvents();
		assertThat(events).hasSize(2)
			.extracting("class")
			.containsExactly(ServletWebServerInitializedEvent.class, ContextRefreshedEvent.class);
		ServletWebServerInitializedEvent initializedEvent = (ServletWebServerInitializedEvent) events.get(0);
		assertThat(initializedEvent.getSource().getPort()).isGreaterThanOrEqualTo(0);
		assertThat(initializedEvent.getApplicationContext()).isEqualTo(this.context);
	}

	@Test
	void localPortIsAvailable() {
		addWebServerFactoryBean();
		new ServerPortInfoApplicationContextInitializer().initialize(this.context);
		this.context.refresh();
		ConfigurableEnvironment environment = this.context.getEnvironment();
		assertThat(environment.containsProperty("local.server.port")).isTrue();
		assertThat(environment.getProperty("local.server.port")).isEqualTo("8080");
	}

	@Test
	void stopOnClose() {
		addWebServerFactoryBean();
		this.context.refresh();
		MockServletWebServerFactory factory = getWebServerFactory();
		this.context.close();
		then(factory.getWebServer()).should().stop();
	}

	@Test
	void applicationIsUnreadyDuringShutdown() {
		TestApplicationListener listener = new TestApplicationListener();
		addWebServerFactoryBean();
		this.context.refresh();
		this.context.addApplicationListener(listener);
		this.context.close();
		assertThat(listener.receivedEvents()).hasSize(2)
			.extracting("class")
			.contains(AvailabilityChangeEvent.class, ContextClosedEvent.class);
	}

	@Test
	void whenContextIsNotActiveThenCloseDoesNotChangeTheApplicationAvailability() {
		addWebServerFactoryBean();
		TestApplicationListener listener = new TestApplicationListener();
		this.context.addApplicationListener(listener);
		this.context.registerBeanDefinition("refreshFailure", new RootBeanDefinition(RefreshFailure.class));
		assertThatExceptionOfType(BeanCreationException.class).isThrownBy(this.context::refresh);
		this.context.close();
		assertThat(listener.receivedEvents()).isEmpty();
	}

	@Test
	void cannotSecondRefresh() {
		addWebServerFactoryBean();
		this.context.refresh();
		assertThatIllegalStateException().isThrownBy(() -> this.context.refresh());
	}

	@Test
	void servletContextAwareBeansAreInjected() {
		addWebServerFactoryBean();
		ServletContextAware bean = mock(ServletContextAware.class);
		this.context.registerBeanDefinition("bean", beanDefinition(bean));
		this.context.refresh();
		then(bean).should().setServletContext(getWebServerFactory().getServletContext());
	}

	@Test
	void missingServletWebServerFactory() {
		assertThatExceptionOfType(ApplicationContextException.class).isThrownBy(() -> this.context.refresh())
<<<<<<< HEAD
				.havingRootCause()
				.withMessageContaining("Unable to start ServletWebServerApplicationContext due to missing "
						+ "ServletWebServerFactory bean");
=======
			.withMessageContaining("Unable to start ServletWebServerApplicationContext due to missing "
					+ "ServletWebServerFactory bean");
>>>>>>> df5898a1
	}

	@Test
	void tooManyWebServerFactories() {
		addWebServerFactoryBean();
		this.context.registerBeanDefinition("webServerFactory2",
				new RootBeanDefinition(MockServletWebServerFactory.class));
		assertThatExceptionOfType(ApplicationContextException.class).isThrownBy(() -> this.context.refresh())
<<<<<<< HEAD
				.havingRootCause().withMessageContaining("Unable to start ServletWebServerApplicationContext due to "
						+ "multiple ServletWebServerFactory beans");
=======
			.withMessageContaining("Unable to start ServletWebServerApplicationContext due to "
					+ "multiple ServletWebServerFactory beans");
>>>>>>> df5898a1

	}

	@Test
	void singleServletBean() {
		addWebServerFactoryBean();
		Servlet servlet = mock(Servlet.class);
		this.context.registerBeanDefinition("servletBean", beanDefinition(servlet));
		this.context.refresh();
		MockServletWebServerFactory factory = getWebServerFactory();
		then(factory.getServletContext()).should().addServlet("servletBean", servlet);
		then(factory.getRegisteredServlet(0).getRegistration()).should().addMapping("/");
	}

	@Test
	void orderedBeanInsertedCorrectly() {
		addWebServerFactoryBean();
		OrderedFilter filter = new OrderedFilter();
		this.context.registerBeanDefinition("filterBean", beanDefinition(filter));
		FilterRegistrationBean<Filter> registration = new FilterRegistrationBean<>();
		registration.setFilter(mock(Filter.class));
		registration.setOrder(100);
		this.context.registerBeanDefinition("filterRegistrationBean", beanDefinition(registration));
		this.context.refresh();
		MockServletWebServerFactory factory = getWebServerFactory();
		then(factory.getServletContext()).should().addFilter("filterBean", filter);
		then(factory.getServletContext()).should().addFilter("object", registration.getFilter());
		assertThat(factory.getRegisteredFilter(0).getFilter()).isEqualTo(filter);
	}

	@Test
	void multipleServletBeans() {
		addWebServerFactoryBean();
		Servlet servlet1 = mock(Servlet.class, withSettings().extraInterfaces(Ordered.class));
		given(((Ordered) servlet1).getOrder()).willReturn(1);
		Servlet servlet2 = mock(Servlet.class, withSettings().extraInterfaces(Ordered.class));
		given(((Ordered) servlet2).getOrder()).willReturn(2);
		this.context.registerBeanDefinition("servletBean2", beanDefinition(servlet2));
		this.context.registerBeanDefinition("servletBean1", beanDefinition(servlet1));
		this.context.refresh();
		MockServletWebServerFactory factory = getWebServerFactory();
		ServletContext servletContext = factory.getServletContext();
		InOrder ordered = inOrder(servletContext);
		then(servletContext).should(ordered).addServlet("servletBean1", servlet1);
		then(servletContext).should(ordered).addServlet("servletBean2", servlet2);
		then(factory.getRegisteredServlet(0).getRegistration()).should().addMapping("/servletBean1/");
		then(factory.getRegisteredServlet(1).getRegistration()).should().addMapping("/servletBean2/");
	}

	@Test
	void multipleServletBeansWithMainDispatcher() {
		addWebServerFactoryBean();
		Servlet servlet1 = mock(Servlet.class, withSettings().extraInterfaces(Ordered.class));
		given(((Ordered) servlet1).getOrder()).willReturn(1);
		Servlet servlet2 = mock(Servlet.class, withSettings().extraInterfaces(Ordered.class));
		given(((Ordered) servlet2).getOrder()).willReturn(2);
		this.context.registerBeanDefinition("servletBean2", beanDefinition(servlet2));
		this.context.registerBeanDefinition("dispatcherServlet", beanDefinition(servlet1));
		this.context.refresh();
		MockServletWebServerFactory factory = getWebServerFactory();
		ServletContext servletContext = factory.getServletContext();
		InOrder ordered = inOrder(servletContext);
		then(servletContext).should(ordered).addServlet("dispatcherServlet", servlet1);
		then(servletContext).should(ordered).addServlet("servletBean2", servlet2);
		then(factory.getRegisteredServlet(0).getRegistration()).should().addMapping("/");
		then(factory.getRegisteredServlet(1).getRegistration()).should().addMapping("/servletBean2/");
	}

	@Test
	void servletAndFilterBeans() {
		addWebServerFactoryBean();
		Servlet servlet = mock(Servlet.class);
		Filter filter1 = mock(Filter.class, withSettings().extraInterfaces(Ordered.class));
		given(((Ordered) filter1).getOrder()).willReturn(1);
		Filter filter2 = mock(Filter.class, withSettings().extraInterfaces(Ordered.class));
		given(((Ordered) filter2).getOrder()).willReturn(2);
		this.context.registerBeanDefinition("servletBean", beanDefinition(servlet));
		this.context.registerBeanDefinition("filterBean2", beanDefinition(filter2));
		this.context.registerBeanDefinition("filterBean1", beanDefinition(filter1));
		this.context.refresh();
		MockServletWebServerFactory factory = getWebServerFactory();
		ServletContext servletContext = factory.getServletContext();
		InOrder ordered = inOrder(servletContext);
		then(factory.getServletContext()).should().addServlet("servletBean", servlet);
		then(factory.getRegisteredServlet(0).getRegistration()).should().addMapping("/");
		then(factory.getServletContext()).should(ordered).addFilter("filterBean1", filter1);
		then(factory.getServletContext()).should(ordered).addFilter("filterBean2", filter2);
		then(factory.getRegisteredFilter(0).getRegistration()).should()
			.addMappingForUrlPatterns(EnumSet.of(DispatcherType.REQUEST), false, "/*");
		then(factory.getRegisteredFilter(1).getRegistration()).should()
			.addMappingForUrlPatterns(EnumSet.of(DispatcherType.REQUEST), false, "/*");
	}

	@Test
	void servletContextInitializerBeans() throws Exception {
		addWebServerFactoryBean();
		ServletContextInitializer initializer1 = mock(ServletContextInitializer.class,
				withSettings().extraInterfaces(Ordered.class));
		given(((Ordered) initializer1).getOrder()).willReturn(1);
		ServletContextInitializer initializer2 = mock(ServletContextInitializer.class,
				withSettings().extraInterfaces(Ordered.class));
		given(((Ordered) initializer2).getOrder()).willReturn(2);
		this.context.registerBeanDefinition("initializerBean2", beanDefinition(initializer2));
		this.context.registerBeanDefinition("initializerBean1", beanDefinition(initializer1));
		this.context.refresh();
		ServletContext servletContext = getWebServerFactory().getServletContext();
		InOrder ordered = inOrder(initializer1, initializer2);
		then(initializer1).should(ordered).onStartup(servletContext);
		then(initializer2).should(ordered).onStartup(servletContext);
	}

	@Test
	void servletContextListenerBeans() {
		addWebServerFactoryBean();
		ServletContextListener initializer = mock(ServletContextListener.class);
		this.context.registerBeanDefinition("initializerBean", beanDefinition(initializer));
		this.context.refresh();
		ServletContext servletContext = getWebServerFactory().getServletContext();
		then(servletContext).should().addListener(initializer);
	}

	@Test
	void unorderedServletContextInitializerBeans() throws Exception {
		addWebServerFactoryBean();
		ServletContextInitializer initializer1 = mock(ServletContextInitializer.class);
		ServletContextInitializer initializer2 = mock(ServletContextInitializer.class);
		this.context.registerBeanDefinition("initializerBean2", beanDefinition(initializer2));
		this.context.registerBeanDefinition("initializerBean1", beanDefinition(initializer1));
		this.context.refresh();
		ServletContext servletContext = getWebServerFactory().getServletContext();
		then(initializer1).should().onStartup(servletContext);
		then(initializer2).should().onStartup(servletContext);
	}

	@Test
	void servletContextInitializerBeansDoesNotSkipServletsAndFilters() throws Exception {
		addWebServerFactoryBean();
		ServletContextInitializer initializer = mock(ServletContextInitializer.class);
		Servlet servlet = mock(Servlet.class);
		Filter filter = mock(Filter.class);
		this.context.registerBeanDefinition("initializerBean", beanDefinition(initializer));
		this.context.registerBeanDefinition("servletBean", beanDefinition(servlet));
		this.context.registerBeanDefinition("filterBean", beanDefinition(filter));
		this.context.refresh();
		ServletContext servletContext = getWebServerFactory().getServletContext();
		then(initializer).should().onStartup(servletContext);
		then(servletContext).should().addServlet(anyString(), any(Servlet.class));
		then(servletContext).should().addFilter(anyString(), any(Filter.class));
	}

	@Test
	void servletContextInitializerBeansSkipsRegisteredServletsAndFilters() {
		addWebServerFactoryBean();
		Servlet servlet = mock(Servlet.class);
		Filter filter = mock(Filter.class);
		ServletRegistrationBean<Servlet> initializer = new ServletRegistrationBean<>(servlet, "/foo");
		this.context.registerBeanDefinition("initializerBean", beanDefinition(initializer));
		this.context.registerBeanDefinition("servletBean", beanDefinition(servlet));
		this.context.registerBeanDefinition("filterBean", beanDefinition(filter));
		this.context.refresh();
		ServletContext servletContext = getWebServerFactory().getServletContext();
		then(servletContext).should(atMost(1)).addServlet(anyString(), any(Servlet.class));
		then(servletContext).should(atMost(1)).addFilter(anyString(), any(Filter.class));
	}

	@Test
	void filterRegistrationBeansSkipsRegisteredFilters() {
		addWebServerFactoryBean();
		Filter filter = mock(Filter.class);
		FilterRegistrationBean<Filter> initializer = new FilterRegistrationBean<>(filter);
		this.context.registerBeanDefinition("initializerBean", beanDefinition(initializer));
		this.context.registerBeanDefinition("filterBean", beanDefinition(filter));
		this.context.refresh();
		ServletContext servletContext = getWebServerFactory().getServletContext();
		then(servletContext).should(atMost(1)).addFilter(anyString(), any(Filter.class));
	}

	@Test
	void delegatingFilterProxyRegistrationBeansSkipsTargetBeanNames() {
		addWebServerFactoryBean();
		DelegatingFilterProxyRegistrationBean initializer = new DelegatingFilterProxyRegistrationBean("filterBean");
		this.context.registerBeanDefinition("initializerBean", beanDefinition(initializer));
		BeanDefinition filterBeanDefinition = beanDefinition(new IllegalStateException("Create FilterBean Failure"));
		filterBeanDefinition.setLazyInit(true);
		this.context.registerBeanDefinition("filterBean", filterBeanDefinition);
		this.context.refresh();
		ServletContext servletContext = getWebServerFactory().getServletContext();
		then(servletContext).should(atMost(1)).addFilter(anyString(), this.filterCaptor.capture());
		// Up to this point the filterBean should not have been created, calling
		// the delegate proxy will trigger creation and an exception
		assertThatExceptionOfType(BeanCreationException.class).isThrownBy(() -> {
			this.filterCaptor.getValue().init(new MockFilterConfig());
			this.filterCaptor.getValue()
				.doFilter(new MockHttpServletRequest(), new MockHttpServletResponse(), new MockFilterChain());
		}).withMessageContaining("Create FilterBean Failure");
	}

	@Test
	void postProcessWebServerFactory() {
		RootBeanDefinition beanDefinition = new RootBeanDefinition(MockServletWebServerFactory.class);
		MutablePropertyValues pv = new MutablePropertyValues();
		pv.add("port", "${port}");
		beanDefinition.setPropertyValues(pv);
		this.context.registerBeanDefinition("webServerFactory", beanDefinition);
		PropertySourcesPlaceholderConfigurer propertySupport = new PropertySourcesPlaceholderConfigurer();
		Properties properties = new Properties();
		properties.put("port", 8080);
		propertySupport.setProperties(properties);
		this.context.registerBeanDefinition("propertySupport", beanDefinition(propertySupport));
		this.context.refresh();
		assertThat(getWebServerFactory().getWebServer().getPort()).isEqualTo(8080);
	}

	@Test
	void doesNotReplaceExistingScopes() {
		// gh-2082
		Scope scope = mock(Scope.class);
		ConfigurableListableBeanFactory factory = this.context.getBeanFactory();
		factory.registerScope(WebApplicationContext.SCOPE_REQUEST, scope);
		factory.registerScope(WebApplicationContext.SCOPE_SESSION, scope);
		addWebServerFactoryBean();
		this.context.refresh();
		assertThat(factory.getRegisteredScope(WebApplicationContext.SCOPE_REQUEST)).isSameAs(scope);
		assertThat(factory.getRegisteredScope(WebApplicationContext.SCOPE_SESSION)).isSameAs(scope);
	}

	@Test
	void servletRequestCanBeInjectedEarly(CapturedOutput output) {
		// gh-14990
		int initialOutputLength = output.length();
		addWebServerFactoryBean();
		RootBeanDefinition beanDefinition = new RootBeanDefinition(WithAutowiredServletRequest.class);
		beanDefinition.setAutowireMode(AbstractBeanDefinition.AUTOWIRE_CONSTRUCTOR);
		this.context.registerBeanDefinition("withAutowiredServletRequest", beanDefinition);
		this.context.addBeanFactoryPostProcessor((beanFactory) -> {
			WithAutowiredServletRequest bean = beanFactory.getBean(WithAutowiredServletRequest.class);
			assertThat(bean.getRequest()).isNotNull();
		});
		this.context.refresh();
		assertThat(output.toString().substring(initialOutputLength)).doesNotContain("Replacing scope");
	}

	@Test
	void webApplicationScopeIsRegistered() {
		addWebServerFactoryBean();
		this.context.refresh();
		assertThat(this.context.getBeanFactory().getRegisteredScope(WebApplicationContext.SCOPE_APPLICATION))
			.isNotNull();
	}

	private void addWebServerFactoryBean() {
		this.context.registerBeanDefinition("webServerFactory",
				new RootBeanDefinition(MockServletWebServerFactory.class));
	}

	MockServletWebServerFactory getWebServerFactory() {
		return this.context.getBean(MockServletWebServerFactory.class);
	}

	private BeanDefinition beanDefinition(Object bean) {
		RootBeanDefinition beanDefinition = new RootBeanDefinition();
		beanDefinition.setBeanClass(getClass());
		beanDefinition.setFactoryMethodName("getBean");
		ConstructorArgumentValues constructorArguments = new ConstructorArgumentValues();
		constructorArguments.addGenericArgumentValue(bean);
		beanDefinition.setConstructorArgumentValues(constructorArguments);
		return beanDefinition;
	}

	static <T> T getBean(T object) {
		if (object instanceof RuntimeException runtimeException) {
			throw runtimeException;
		}
		return object;
	}

	static class TestApplicationListener implements ApplicationListener<ApplicationEvent> {

		private final Deque<ApplicationEvent> events = new ArrayDeque<>();

		@Override
		public void onApplicationEvent(ApplicationEvent event) {
			this.events.add(event);
		}

		List<ApplicationEvent> receivedEvents() {
			List<ApplicationEvent> receivedEvents = new ArrayList<>();
			while (!this.events.isEmpty()) {
				receivedEvents.add(this.events.pollFirst());
			}
			return receivedEvents;
		}

	}

	@Order(10)
	static class OrderedFilter extends GenericFilterBean {

		@Override
		public void doFilter(ServletRequest request, ServletResponse response, FilterChain chain) {
		}

	}

	static class WithAutowiredServletRequest {

		private final ServletRequest request;

		WithAutowiredServletRequest(ServletRequest request) {
			this.request = request;
		}

		ServletRequest getRequest() {
			return this.request;
		}

	}

	static class RefreshFailure {

		RefreshFailure() {
			throw new RuntimeException("Fail refresh");
		}

	}

}<|MERGE_RESOLUTION|>--- conflicted
+++ resolved
@@ -206,14 +206,9 @@
 	@Test
 	void missingServletWebServerFactory() {
 		assertThatExceptionOfType(ApplicationContextException.class).isThrownBy(() -> this.context.refresh())
-<<<<<<< HEAD
-				.havingRootCause()
-				.withMessageContaining("Unable to start ServletWebServerApplicationContext due to missing "
-						+ "ServletWebServerFactory bean");
-=======
+			.havingRootCause()
 			.withMessageContaining("Unable to start ServletWebServerApplicationContext due to missing "
 					+ "ServletWebServerFactory bean");
->>>>>>> df5898a1
 	}
 
 	@Test
@@ -222,13 +217,9 @@
 		this.context.registerBeanDefinition("webServerFactory2",
 				new RootBeanDefinition(MockServletWebServerFactory.class));
 		assertThatExceptionOfType(ApplicationContextException.class).isThrownBy(() -> this.context.refresh())
-<<<<<<< HEAD
-				.havingRootCause().withMessageContaining("Unable to start ServletWebServerApplicationContext due to "
-						+ "multiple ServletWebServerFactory beans");
-=======
+			.havingRootCause()
 			.withMessageContaining("Unable to start ServletWebServerApplicationContext due to "
 					+ "multiple ServletWebServerFactory beans");
->>>>>>> df5898a1
 
 	}
 
