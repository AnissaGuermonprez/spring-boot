/*
 * Copyright 2012-2019 the original author or authors.
 *
 * Licensed under the Apache License, Version 2.0 (the "License");
 * you may not use this file except in compliance with the License.
 * You may obtain a copy of the License at
 *
 *      https://www.apache.org/licenses/LICENSE-2.0
 *
 * Unless required by applicable law or agreed to in writing, software
 * distributed under the License is distributed on an "AS IS" BASIS,
 * WITHOUT WARRANTIES OR CONDITIONS OF ANY KIND, either express or implied.
 * See the License for the specific language governing permissions and
 * limitations under the License.
 */

package org.springframework.boot.loader.jar;

import java.io.File;
import java.io.FileInputStream;
import java.io.FileNotFoundException;
import java.io.FileOutputStream;
import java.io.FilePermission;
import java.io.InputStream;
import java.net.URL;
import java.net.URLClassLoader;
import java.nio.charset.Charset;
import java.util.Enumeration;
import java.util.jar.JarEntry;
import java.util.jar.JarInputStream;
import java.util.jar.Manifest;
import java.util.zip.ZipEntry;
import java.util.zip.ZipFile;

import org.junit.Before;
import org.junit.Rule;
import org.junit.Test;
import org.junit.rules.TemporaryFolder;

import org.springframework.boot.loader.TestJarCreator;
import org.springframework.boot.loader.data.RandomAccessDataFile;
import org.springframework.util.FileCopyUtils;
import org.springframework.util.StreamUtils;

import static org.assertj.core.api.Assertions.assertThat;
import static org.assertj.core.api.Assertions.assertThatExceptionOfType;
import static org.assertj.core.api.Assertions.assertThatIOException;
import static org.mockito.Mockito.spy;
import static org.mockito.Mockito.verify;

/**
 * Tests for {@link JarFile}.
 *
 * @author Phillip Webb
 * @author Martin Lau
 * @author Andy Wilkinson
 */
public class JarFileTests {

	private static final String PROTOCOL_HANDLER = "java.protocol.handler.pkgs";

	private static final String HANDLERS_PACKAGE = "org.springframework.boot.loader";

	@Rule
	public TemporaryFolder temporaryFolder = new TemporaryFolder();

	private File rootJarFile;

	private JarFile jarFile;

	@Before
	public void setup() throws Exception {
		this.rootJarFile = this.temporaryFolder.newFile();
		TestJarCreator.createTestJar(this.rootJarFile);
		this.jarFile = new JarFile(this.rootJarFile);
	}

	@Test
	public void jdkJarFile() throws Exception {
		// Sanity checks to see how the default jar file operates
		java.util.jar.JarFile jarFile = new java.util.jar.JarFile(this.rootJarFile);
		Enumeration<java.util.jar.JarEntry> entries = jarFile.entries();
		assertThat(entries.nextElement().getName()).isEqualTo("META-INF/");
		assertThat(entries.nextElement().getName()).isEqualTo("META-INF/MANIFEST.MF");
		assertThat(entries.nextElement().getName()).isEqualTo("1.dat");
		assertThat(entries.nextElement().getName()).isEqualTo("2.dat");
		assertThat(entries.nextElement().getName()).isEqualTo("d/");
		assertThat(entries.nextElement().getName()).isEqualTo("d/9.dat");
		assertThat(entries.nextElement().getName()).isEqualTo("special/");
		assertThat(entries.nextElement().getName()).isEqualTo("special/\u00EB.dat");
		assertThat(entries.nextElement().getName()).isEqualTo("nested.jar");
		assertThat(entries.nextElement().getName()).isEqualTo("another-nested.jar");
		assertThat(entries.nextElement().getName()).isEqualTo("space nested.jar");
		assertThat(entries.nextElement().getName()).isEqualTo("multi-release.jar");
		assertThat(entries.hasMoreElements()).isFalse();
		URL jarUrl = new URL("jar:" + this.rootJarFile.toURI() + "!/");
		URLClassLoader urlClassLoader = new URLClassLoader(new URL[] { jarUrl });
		assertThat(urlClassLoader.getResource("special/\u00EB.dat")).isNotNull();
		assertThat(urlClassLoader.getResource("d/9.dat")).isNotNull();
		jarFile.close();
		urlClassLoader.close();
	}

	@Test
	public void createFromFile() throws Exception {
		JarFile jarFile = new JarFile(this.rootJarFile);
		assertThat(jarFile.getName()).isNotNull();
		jarFile.close();
	}

	@Test
	public void getManifest() throws Exception {
		assertThat(this.jarFile.getManifest().getMainAttributes().getValue("Built-By")).isEqualTo("j1");
	}

	@Test
	public void getManifestEntry() throws Exception {
		ZipEntry entry = this.jarFile.getJarEntry("META-INF/MANIFEST.MF");
		Manifest manifest = new Manifest(this.jarFile.getInputStream(entry));
		assertThat(manifest.getMainAttributes().getValue("Built-By")).isEqualTo("j1");
	}

	@Test
	public void getEntries() {
		Enumeration<java.util.jar.JarEntry> entries = this.jarFile.entries();
		assertThat(entries.nextElement().getName()).isEqualTo("META-INF/");
		assertThat(entries.nextElement().getName()).isEqualTo("META-INF/MANIFEST.MF");
		assertThat(entries.nextElement().getName()).isEqualTo("1.dat");
		assertThat(entries.nextElement().getName()).isEqualTo("2.dat");
		assertThat(entries.nextElement().getName()).isEqualTo("d/");
		assertThat(entries.nextElement().getName()).isEqualTo("d/9.dat");
		assertThat(entries.nextElement().getName()).isEqualTo("special/");
		assertThat(entries.nextElement().getName()).isEqualTo("special/\u00EB.dat");
		assertThat(entries.nextElement().getName()).isEqualTo("nested.jar");
		assertThat(entries.nextElement().getName()).isEqualTo("another-nested.jar");
		assertThat(entries.nextElement().getName()).isEqualTo("space nested.jar");
		assertThat(entries.nextElement().getName()).isEqualTo("multi-release.jar");
		assertThat(entries.hasMoreElements()).isFalse();
	}

	@Test
	public void getSpecialResourceViaClassLoader() throws Exception {
		URLClassLoader urlClassLoader = new URLClassLoader(new URL[] { this.jarFile.getUrl() });
		assertThat(urlClassLoader.getResource("special/\u00EB.dat")).isNotNull();
		urlClassLoader.close();
	}

	@Test
	public void getJarEntry() {
		java.util.jar.JarEntry entry = this.jarFile.getJarEntry("1.dat");
		assertThat(entry).isNotNull();
		assertThat(entry.getName()).isEqualTo("1.dat");
	}

	@Test
	public void getInputStream() throws Exception {
		InputStream inputStream = this.jarFile.getInputStream(this.jarFile.getEntry("1.dat"));
		assertThat(inputStream.available()).isEqualTo(1);
		assertThat(inputStream.read()).isEqualTo(1);
		assertThat(inputStream.available()).isEqualTo(0);
		assertThat(inputStream.read()).isEqualTo(-1);
	}

	@Test
	public void getName() {
		assertThat(this.jarFile.getName()).isEqualTo(this.rootJarFile.getPath());
	}

	@Test
	public void getSize() throws Exception {
		try (ZipFile zip = new ZipFile(this.rootJarFile)) {
			assertThat(this.jarFile.size()).isEqualTo(zip.size());
		}
	}

	@Test
	public void getEntryTime() throws Exception {
		java.util.jar.JarFile jdkJarFile = new java.util.jar.JarFile(this.rootJarFile);
		assertThat(this.jarFile.getEntry("META-INF/MANIFEST.MF").getTime())
				.isEqualTo(jdkJarFile.getEntry("META-INF/MANIFEST.MF").getTime());
		jdkJarFile.close();
	}

	@Test
	public void close() throws Exception {
		RandomAccessDataFile randomAccessDataFile = spy(new RandomAccessDataFile(this.rootJarFile));
		JarFile jarFile = new JarFile(randomAccessDataFile);
		jarFile.close();
		verify(randomAccessDataFile).close();
	}

	@Test
	public void getUrl() throws Exception {
		URL url = this.jarFile.getUrl();
		assertThat(url.toString()).isEqualTo("jar:" + this.rootJarFile.toURI() + "!/");
		JarURLConnection jarURLConnection = (JarURLConnection) url.openConnection();
		assertThat(jarURLConnection.getJarFile()).isSameAs(this.jarFile);
		assertThat(jarURLConnection.getJarEntry()).isNull();
		assertThat(jarURLConnection.getContentLength()).isGreaterThan(1);
		assertThat(jarURLConnection.getContent()).isSameAs(this.jarFile);
		assertThat(jarURLConnection.getContentType()).isEqualTo("x-java/jar");
		assertThat(jarURLConnection.getJarFileURL().toURI()).isEqualTo(this.rootJarFile.toURI());
	}

	@Test
	public void createEntryUrl() throws Exception {
		URL url = new URL(this.jarFile.getUrl(), "1.dat");
		assertThat(url.toString()).isEqualTo("jar:" + this.rootJarFile.toURI() + "!/1.dat");
		JarURLConnection jarURLConnection = (JarURLConnection) url.openConnection();
		assertThat(jarURLConnection.getJarFile()).isSameAs(this.jarFile);
		assertThat(jarURLConnection.getJarEntry()).isSameAs(this.jarFile.getJarEntry("1.dat"));
		assertThat(jarURLConnection.getContentLength()).isEqualTo(1);
		assertThat(jarURLConnection.getContent()).isInstanceOf(InputStream.class);
		assertThat(jarURLConnection.getContentType()).isEqualTo("content/unknown");
		assertThat(jarURLConnection.getPermission()).isInstanceOf(FilePermission.class);
		FilePermission permission = (FilePermission) jarURLConnection.getPermission();
		assertThat(permission.getActions()).isEqualTo("read");
		assertThat(permission.getName()).isEqualTo(this.rootJarFile.getPath());
	}

	@Test
	public void getMissingEntryUrl() throws Exception {
		URL url = new URL(this.jarFile.getUrl(), "missing.dat");
<<<<<<< HEAD
		assertThat(url.toString())
				.isEqualTo("jar:" + this.rootJarFile.toURI() + "!/missing.dat");
		assertThatExceptionOfType(FileNotFoundException.class)
				.isThrownBy(((JarURLConnection) url.openConnection())::getJarEntry);
=======
		assertThat(url.toString()).isEqualTo("jar:" + this.rootJarFile.toURI() + "!/missing.dat");
		this.thrown.expect(FileNotFoundException.class);
		((JarURLConnection) url.openConnection()).getJarEntry();
>>>>>>> c6c139d9
	}

	@Test
	public void getUrlStream() throws Exception {
		URL url = this.jarFile.getUrl();
		url.openConnection();
		assertThatIOException().isThrownBy(url::openStream);
	}

	@Test
	public void getEntryUrlStream() throws Exception {
		URL url = new URL(this.jarFile.getUrl(), "1.dat");
		url.openConnection();
		InputStream stream = url.openStream();
		assertThat(stream.read()).isEqualTo(1);
		assertThat(stream.read()).isEqualTo(-1);
	}

	@Test
	public void getNestedJarFile() throws Exception {
		JarFile nestedJarFile = this.jarFile.getNestedJarFile(this.jarFile.getEntry("nested.jar"));

		Enumeration<java.util.jar.JarEntry> entries = nestedJarFile.entries();
		assertThat(entries.nextElement().getName()).isEqualTo("META-INF/");
		assertThat(entries.nextElement().getName()).isEqualTo("META-INF/MANIFEST.MF");
		assertThat(entries.nextElement().getName()).isEqualTo("3.dat");
		assertThat(entries.nextElement().getName()).isEqualTo("4.dat");
		assertThat(entries.nextElement().getName()).isEqualTo("\u00E4.dat");
		assertThat(entries.hasMoreElements()).isFalse();

		InputStream inputStream = nestedJarFile.getInputStream(nestedJarFile.getEntry("3.dat"));
		assertThat(inputStream.read()).isEqualTo(3);
		assertThat(inputStream.read()).isEqualTo(-1);

		URL url = nestedJarFile.getUrl();
		assertThat(url.toString()).isEqualTo("jar:" + this.rootJarFile.toURI() + "!/nested.jar!/");
		JarURLConnection conn = (JarURLConnection) url.openConnection();
		assertThat(conn.getJarFile()).isSameAs(nestedJarFile);
		assertThat(conn.getJarFileURL().toString()).isEqualTo("jar:" + this.rootJarFile.toURI() + "!/nested.jar");
		assertThat(conn.getInputStream()).isNotNull();
		JarInputStream jarInputStream = new JarInputStream(conn.getInputStream());
		assertThat(jarInputStream.getNextJarEntry().getName()).isEqualTo("3.dat");
		assertThat(jarInputStream.getNextJarEntry().getName()).isEqualTo("4.dat");
		assertThat(jarInputStream.getNextJarEntry().getName()).isEqualTo("\u00E4.dat");
		jarInputStream.close();
		assertThat(conn.getPermission()).isInstanceOf(FilePermission.class);
		FilePermission permission = (FilePermission) conn.getPermission();
		assertThat(permission.getActions()).isEqualTo("read");
		assertThat(permission.getName()).isEqualTo(this.rootJarFile.getPath());
	}

	@Test
	public void getNestedJarDirectory() throws Exception {
		JarFile nestedJarFile = this.jarFile.getNestedJarFile(this.jarFile.getEntry("d/"));

		Enumeration<java.util.jar.JarEntry> entries = nestedJarFile.entries();
		assertThat(entries.nextElement().getName()).isEqualTo("9.dat");
		assertThat(entries.hasMoreElements()).isFalse();

		InputStream inputStream = nestedJarFile.getInputStream(nestedJarFile.getEntry("9.dat"));
		assertThat(inputStream.read()).isEqualTo(9);
		assertThat(inputStream.read()).isEqualTo(-1);

		URL url = nestedJarFile.getUrl();
		assertThat(url.toString()).isEqualTo("jar:" + this.rootJarFile.toURI() + "!/d!/");
		assertThat(((JarURLConnection) url.openConnection()).getJarFile()).isSameAs(nestedJarFile);
	}

	@Test
	public void getNestedJarEntryUrl() throws Exception {
		JarFile nestedJarFile = this.jarFile.getNestedJarFile(this.jarFile.getEntry("nested.jar"));
		URL url = nestedJarFile.getJarEntry("3.dat").getUrl();
		assertThat(url.toString()).isEqualTo("jar:" + this.rootJarFile.toURI() + "!/nested.jar!/3.dat");
		InputStream inputStream = url.openStream();
		assertThat(inputStream).isNotNull();
		assertThat(inputStream.read()).isEqualTo(3);
	}

	@Test
	public void createUrlFromString() throws Exception {
		JarFile.registerUrlProtocolHandler();
		String spec = "jar:" + this.rootJarFile.toURI() + "!/nested.jar!/3.dat";
		URL url = new URL(spec);
		assertThat(url.toString()).isEqualTo(spec);
		InputStream inputStream = url.openStream();
		assertThat(inputStream).isNotNull();
		assertThat(inputStream.read()).isEqualTo(3);
		JarURLConnection connection = (JarURLConnection) url.openConnection();
		assertThat(connection.getURL().toString()).isEqualTo(spec);
		assertThat(connection.getJarFileURL().toString()).isEqualTo("jar:" + this.rootJarFile.toURI() + "!/nested.jar");
		assertThat(connection.getEntryName()).isEqualTo("3.dat");
	}

	@Test
	public void createNonNestedUrlFromString() throws Exception {
		nonNestedJarFileFromString("jar:" + this.rootJarFile.toURI() + "!/2.dat");
	}

	@Test
	public void createNonNestedUrlFromPathString() throws Exception {
		nonNestedJarFileFromString("jar:" + this.rootJarFile.toPath().toUri() + "!/2.dat");
	}

	private void nonNestedJarFileFromString(String spec) throws Exception {
		JarFile.registerUrlProtocolHandler();
		URL url = new URL(spec);
		assertThat(url.toString()).isEqualTo(spec);
		InputStream inputStream = url.openStream();
		assertThat(inputStream).isNotNull();
		assertThat(inputStream.read()).isEqualTo(2);
		JarURLConnection connection = (JarURLConnection) url.openConnection();
		assertThat(connection.getURL().toString()).isEqualTo(spec);
		assertThat(connection.getJarFileURL().toURI()).isEqualTo(this.rootJarFile.toURI());
		assertThat(connection.getEntryName()).isEqualTo("2.dat");
	}

	@Test
	public void getDirectoryInputStream() throws Exception {
		InputStream inputStream = this.jarFile.getInputStream(this.jarFile.getEntry("d/"));
		assertThat(inputStream).isNotNull();
		assertThat(inputStream.read()).isEqualTo(-1);
	}

	@Test
	public void getDirectoryInputStreamWithoutSlash() throws Exception {
		InputStream inputStream = this.jarFile.getInputStream(this.jarFile.getEntry("d"));
		assertThat(inputStream).isNotNull();
		assertThat(inputStream.read()).isEqualTo(-1);
	}

	@Test
	public void sensibleToString() throws Exception {
		assertThat(this.jarFile.toString()).isEqualTo(this.rootJarFile.getPath());
		assertThat(this.jarFile.getNestedJarFile(this.jarFile.getEntry("nested.jar")).toString())
				.isEqualTo(this.rootJarFile.getPath() + "!/nested.jar");
	}

	@Test
	public void verifySignedJar() throws Exception {
		String classpath = System.getProperty("java.class.path");
		String[] entries = classpath.split(System.getProperty("path.separator"));
		String signedJarFile = null;
		for (String entry : entries) {
			if (entry.contains("bcprov")) {
				signedJarFile = entry;
			}
		}
		assertThat(signedJarFile).isNotNull();
		java.util.jar.JarFile jarFile = new JarFile(new File(signedJarFile));
		jarFile.getManifest();
		Enumeration<JarEntry> jarEntries = jarFile.entries();
		while (jarEntries.hasMoreElements()) {
			JarEntry jarEntry = jarEntries.nextElement();
			InputStream inputStream = jarFile.getInputStream(jarEntry);
			inputStream.skip(Long.MAX_VALUE);
			inputStream.close();
			if (!jarEntry.getName().startsWith("META-INF") && !jarEntry.isDirectory()
					&& !jarEntry.getName().endsWith("TigerDigest.class")) {
				assertThat(jarEntry.getCertificates()).isNotNull();
			}
		}
		jarFile.close();
	}

	@Test
	public void jarFileWithScriptAtTheStart() throws Exception {
		File file = this.temporaryFolder.newFile();
		InputStream sourceJarContent = new FileInputStream(this.rootJarFile);
		FileOutputStream outputStream = new FileOutputStream(file);
		StreamUtils.copy("#/bin/bash", Charset.defaultCharset(), outputStream);
		FileCopyUtils.copy(sourceJarContent, outputStream);
		this.rootJarFile = file;
		this.jarFile = new JarFile(file);
		// Call some other tests to verify
		getEntries();
		getNestedJarFile();
	}

	@Test
	public void cannotLoadMissingJar() throws Exception {
		// relates to gh-1070
		JarFile nestedJarFile = this.jarFile.getNestedJarFile(this.jarFile.getEntry("nested.jar"));
		URL nestedUrl = nestedJarFile.getUrl();
		URL url = new URL(nestedUrl, nestedJarFile.getUrl() + "missing.jar!/3.dat");
		assertThatExceptionOfType(FileNotFoundException.class)
				.isThrownBy(url.openConnection()::getInputStream);
	}

	@Test
	public void registerUrlProtocolHandlerWithNoExistingRegistration() {
		String original = System.getProperty(PROTOCOL_HANDLER);
		try {
			System.clearProperty(PROTOCOL_HANDLER);
			JarFile.registerUrlProtocolHandler();
			String protocolHandler = System.getProperty(PROTOCOL_HANDLER);
			assertThat(protocolHandler).isEqualTo(HANDLERS_PACKAGE);
		}
		finally {
			if (original == null) {
				System.clearProperty(PROTOCOL_HANDLER);
			}
			else {
				System.setProperty(PROTOCOL_HANDLER, original);
			}
		}
	}

	@Test
	public void registerUrlProtocolHandlerAddsToExistingRegistration() {
		String original = System.getProperty(PROTOCOL_HANDLER);
		try {
			System.setProperty(PROTOCOL_HANDLER, "com.example");
			JarFile.registerUrlProtocolHandler();
			String protocolHandler = System.getProperty(PROTOCOL_HANDLER);
			assertThat(protocolHandler).isEqualTo("com.example|" + HANDLERS_PACKAGE);
		}
		finally {
			if (original == null) {
				System.clearProperty(PROTOCOL_HANDLER);
			}
			else {
				System.setProperty(PROTOCOL_HANDLER, original);
			}
		}
	}

	@Test
	public void jarFileCanBeDeletedOnceItHasBeenClosed() throws Exception {
		File temp = this.temporaryFolder.newFile();
		TestJarCreator.createTestJar(temp);
		JarFile jf = new JarFile(temp);
		jf.close();
		assertThat(temp.delete()).isTrue();
	}

	@Test
	public void createUrlFromStringWithContextWhenNotFound() throws Exception {
		// gh-12483
		JarURLConnection.setUseFastExceptions(true);
		try {
			JarFile.registerUrlProtocolHandler();
			JarFile nested = this.jarFile.getNestedJarFile(this.jarFile.getEntry("nested.jar"));
			URL context = nested.getUrl();
<<<<<<< HEAD
			new URL(context, "jar:" + this.rootJarFile.toURI() + "!/nested.jar!/3.dat")
					.openConnection().getInputStream().close();
			assertThatExceptionOfType(FileNotFoundException.class).isThrownBy(
					new URL(context, "jar:" + this.rootJarFile.toURI() + "!/no.dat")
							.openConnection()::getInputStream);
=======
			new URL(context, "jar:" + this.rootJarFile.toURI() + "!/nested.jar!/3.dat").openConnection()
					.getInputStream().close();
			this.thrown.expect(FileNotFoundException.class);
			new URL(context, "jar:" + this.rootJarFile.toURI() + "!/no.dat").openConnection().getInputStream();
>>>>>>> c6c139d9
		}
		finally {
			JarURLConnection.setUseFastExceptions(false);
		}
	}

	@Test
	public void multiReleaseEntry() throws Exception {
		JarFile multiRelease = this.jarFile
				.getNestedJarFile(this.jarFile.getEntry("multi-release.jar"));
		ZipEntry entry = multiRelease.getEntry("multi-release.dat");
		assertThat(entry.getName()).isEqualTo("multi-release.dat");
		InputStream inputStream = multiRelease.getInputStream(entry);
		assertThat(inputStream.available()).isEqualTo(1);
		assertThat(inputStream.read()).isEqualTo(getJavaVersion());
	}

	private int getJavaVersion() {
		try {
			Object runtimeVersion = Runtime.class.getMethod("version").invoke(null);
			return (int) runtimeVersion.getClass().getMethod("major")
					.invoke(runtimeVersion);
		}
		catch (Throwable ex) {
			return 8;
		}
	}

}<|MERGE_RESOLUTION|>--- conflicted
+++ resolved
@@ -221,16 +221,9 @@
 	@Test
 	public void getMissingEntryUrl() throws Exception {
 		URL url = new URL(this.jarFile.getUrl(), "missing.dat");
-<<<<<<< HEAD
-		assertThat(url.toString())
-				.isEqualTo("jar:" + this.rootJarFile.toURI() + "!/missing.dat");
+		assertThat(url.toString()).isEqualTo("jar:" + this.rootJarFile.toURI() + "!/missing.dat");
 		assertThatExceptionOfType(FileNotFoundException.class)
 				.isThrownBy(((JarURLConnection) url.openConnection())::getJarEntry);
-=======
-		assertThat(url.toString()).isEqualTo("jar:" + this.rootJarFile.toURI() + "!/missing.dat");
-		this.thrown.expect(FileNotFoundException.class);
-		((JarURLConnection) url.openConnection()).getJarEntry();
->>>>>>> c6c139d9
 	}
 
 	@Test
@@ -415,8 +408,7 @@
 		JarFile nestedJarFile = this.jarFile.getNestedJarFile(this.jarFile.getEntry("nested.jar"));
 		URL nestedUrl = nestedJarFile.getUrl();
 		URL url = new URL(nestedUrl, nestedJarFile.getUrl() + "missing.jar!/3.dat");
-		assertThatExceptionOfType(FileNotFoundException.class)
-				.isThrownBy(url.openConnection()::getInputStream);
+		assertThatExceptionOfType(FileNotFoundException.class).isThrownBy(url.openConnection()::getInputStream);
 	}
 
 	@Test
@@ -474,18 +466,10 @@
 			JarFile.registerUrlProtocolHandler();
 			JarFile nested = this.jarFile.getNestedJarFile(this.jarFile.getEntry("nested.jar"));
 			URL context = nested.getUrl();
-<<<<<<< HEAD
-			new URL(context, "jar:" + this.rootJarFile.toURI() + "!/nested.jar!/3.dat")
-					.openConnection().getInputStream().close();
-			assertThatExceptionOfType(FileNotFoundException.class).isThrownBy(
-					new URL(context, "jar:" + this.rootJarFile.toURI() + "!/no.dat")
-							.openConnection()::getInputStream);
-=======
 			new URL(context, "jar:" + this.rootJarFile.toURI() + "!/nested.jar!/3.dat").openConnection()
 					.getInputStream().close();
-			this.thrown.expect(FileNotFoundException.class);
-			new URL(context, "jar:" + this.rootJarFile.toURI() + "!/no.dat").openConnection().getInputStream();
->>>>>>> c6c139d9
+			assertThatExceptionOfType(FileNotFoundException.class).isThrownBy(
+					new URL(context, "jar:" + this.rootJarFile.toURI() + "!/no.dat").openConnection()::getInputStream);
 		}
 		finally {
 			JarURLConnection.setUseFastExceptions(false);
@@ -494,8 +478,7 @@
 
 	@Test
 	public void multiReleaseEntry() throws Exception {
-		JarFile multiRelease = this.jarFile
-				.getNestedJarFile(this.jarFile.getEntry("multi-release.jar"));
+		JarFile multiRelease = this.jarFile.getNestedJarFile(this.jarFile.getEntry("multi-release.jar"));
 		ZipEntry entry = multiRelease.getEntry("multi-release.dat");
 		assertThat(entry.getName()).isEqualTo("multi-release.dat");
 		InputStream inputStream = multiRelease.getInputStream(entry);
@@ -506,8 +489,7 @@
 	private int getJavaVersion() {
 		try {
 			Object runtimeVersion = Runtime.class.getMethod("version").invoke(null);
-			return (int) runtimeVersion.getClass().getMethod("major")
-					.invoke(runtimeVersion);
+			return (int) runtimeVersion.getClass().getMethod("major").invoke(runtimeVersion);
 		}
 		catch (Throwable ex) {
 			return 8;
