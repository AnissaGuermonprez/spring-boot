--- conflicted
+++ resolved
@@ -57,13 +57,8 @@
 	@Test
 	void testMongoIsDown() {
 		ReactiveMongoTemplate reactiveMongoTemplate = mock(ReactiveMongoTemplate.class);
-<<<<<<< HEAD
 		given(reactiveMongoTemplate.executeCommand("{ isMaster: 1 }"))
-				.willThrow(new MongoException("Connection failed"));
-=======
-		given(reactiveMongoTemplate.executeCommand("{ buildInfo: 1 }"))
 			.willThrow(new MongoException("Connection failed"));
->>>>>>> df5898a1
 		MongoReactiveHealthIndicator mongoReactiveHealthIndicator = new MongoReactiveHealthIndicator(
 				reactiveMongoTemplate);
 		Mono<Health> health = mongoReactiveHealthIndicator.health();
