--- conflicted
+++ resolved
@@ -1,9 +1,5 @@
 /*
-<<<<<<< HEAD
- * Copyright 2012-2022 the original author or authors.
-=======
  * Copyright 2012-2023 the original author or authors.
->>>>>>> df5898a1
  *
  * Licensed under the Apache License, Version 2.0 (the "License");
  * you may not use this file except in compliance with the License.
@@ -69,23 +65,14 @@
 	}
 
 	@ReadOperation
-<<<<<<< HEAD
 	public ScheduledTasksDescriptor scheduledTasks() {
 		Map<TaskType, List<TaskDescriptor>> descriptionsByType = this.scheduledTaskHolders.stream()
-				.flatMap((holder) -> holder.getScheduledTasks().stream()).map(ScheduledTask::getTask)
-				.map(TaskDescriptor::of).filter(Objects::nonNull)
-				.collect(Collectors.groupingBy(TaskDescriptor::getType));
-		return new ScheduledTasksDescriptor(descriptionsByType);
-=======
-	public ScheduledTasksReport scheduledTasks() {
-		Map<TaskType, List<TaskDescription>> descriptionsByType = this.scheduledTaskHolders.stream()
 			.flatMap((holder) -> holder.getScheduledTasks().stream())
 			.map(ScheduledTask::getTask)
-			.map(TaskDescription::of)
+			.map(TaskDescriptor::of)
 			.filter(Objects::nonNull)
-			.collect(Collectors.groupingBy(TaskDescription::getType));
-		return new ScheduledTasksReport(descriptionsByType);
->>>>>>> df5898a1
+			.collect(Collectors.groupingBy(TaskDescriptor::getType));
+		return new ScheduledTasksDescriptor(descriptionsByType);
 	}
 
 	/**
@@ -144,19 +131,13 @@
 
 		private final RunnableDescriptor runnable;
 
-<<<<<<< HEAD
 		private static TaskDescriptor of(Task task) {
-			return DESCRIBERS.entrySet().stream().filter((entry) -> entry.getKey().isInstance(task))
-					.map((entry) -> entry.getValue().apply(task)).findFirst().orElse(null);
-=======
-		private static TaskDescription of(Task task) {
 			return DESCRIBERS.entrySet()
 				.stream()
 				.filter((entry) -> entry.getKey().isInstance(task))
 				.map((entry) -> entry.getValue().apply(task))
 				.findFirst()
 				.orElse(null);
->>>>>>> df5898a1
 		}
 
 		private static TaskDescriptor describeTriggerTask(TriggerTask triggerTask) {
