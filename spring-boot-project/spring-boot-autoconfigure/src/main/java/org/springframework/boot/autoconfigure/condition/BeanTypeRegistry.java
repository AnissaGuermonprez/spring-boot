/*
 * Copyright 2012-2019 the original author or authors.
 *
 * Licensed under the Apache License, Version 2.0 (the "License");
 * you may not use this file except in compliance with the License.
 * You may obtain a copy of the License at
 *
 *      https://www.apache.org/licenses/LICENSE-2.0
 *
 * Unless required by applicable law or agreed to in writing, software
 * distributed under the License is distributed on an "AS IS" BASIS,
 * WITHOUT WARRANTIES OR CONDITIONS OF ANY KIND, either express or implied.
 * See the License for the specific language governing permissions and
 * limitations under the License.
 */

package org.springframework.boot.autoconfigure.condition;

import java.lang.annotation.Annotation;
import java.lang.reflect.Method;
import java.util.Arrays;
import java.util.HashMap;
import java.util.LinkedHashSet;
import java.util.Map;
import java.util.Set;
import java.util.stream.Collectors;

import org.apache.commons.logging.Log;
import org.apache.commons.logging.LogFactory;

import org.springframework.beans.factory.BeanDefinitionStoreException;
import org.springframework.beans.factory.BeanFactory;
import org.springframework.beans.factory.CannotLoadBeanClassException;
import org.springframework.beans.factory.FactoryBean;
import org.springframework.beans.factory.ListableBeanFactory;
import org.springframework.beans.factory.SmartInitializingSingleton;
import org.springframework.beans.factory.annotation.AnnotatedBeanDefinition;
import org.springframework.beans.factory.config.BeanDefinition;
import org.springframework.beans.factory.config.ConfigurableListableBeanFactory;
import org.springframework.beans.factory.support.AbstractBeanDefinition;
import org.springframework.beans.factory.support.BeanDefinitionBuilder;
import org.springframework.beans.factory.support.DefaultListableBeanFactory;
import org.springframework.beans.factory.support.RootBeanDefinition;
import org.springframework.core.ResolvableType;
import org.springframework.core.annotation.MergedAnnotations;
import org.springframework.core.type.MethodMetadata;
import org.springframework.core.type.StandardMethodMetadata;
import org.springframework.util.Assert;
import org.springframework.util.ClassUtils;
import org.springframework.util.ReflectionUtils;
import org.springframework.util.StringUtils;

/**
 * A registry of the bean types that are contained in a
 * {@link DefaultListableBeanFactory}. Provides similar functionality to
 * {@link ListableBeanFactory#getBeanNamesForType(Class, boolean, boolean)} but is
 * optimized for use by {@link OnBeanCondition} based on the following assumptions:
 * <ul>
 * <li>Bean definitions will not change type.</li>
 * <li>Beans definitions will not be removed.</li>
 * <li>Beans will not be created in parallel.</li>
 * </ul>
 *
 * @author Phillip Webb
 * @author Andy Wilkinson
 * @since 1.2.0
 */
final class BeanTypeRegistry implements SmartInitializingSingleton {

	private static final Log logger = LogFactory.getLog(BeanTypeRegistry.class);

	static final String FACTORY_BEAN_OBJECT_TYPE = "factoryBeanObjectType";

	private static final String BEAN_NAME = BeanTypeRegistry.class.getName();

	private final DefaultListableBeanFactory beanFactory;

	private final Map<String, ResolvableType> beanTypes = new HashMap<>();

	private final Map<String, RootBeanDefinition> beanDefinitions = new HashMap<>();

	private BeanTypeRegistry(DefaultListableBeanFactory beanFactory) {
		this.beanFactory = beanFactory;
	}

	/**
	 * Return the names of beans matching the given type (including subclasses), judging
	 * from either bean definitions or the value of {@link FactoryBean#getObjectType()} in
	 * the case of {@link FactoryBean FactoryBeans}. Will include singletons but will not
	 * cause early bean initialization.
	 * @param type the class or interface to match (must not be {@code null})
	 * @param typeExtractor function used to extract the actual type
	 * @return the names of beans (or objects created by FactoryBeans) matching the given
	 * object type (including subclasses), or an empty set if none
	 */
	public Set<String> getNamesForType(Class<?> type, TypeExtractor typeExtractor) {
		updateTypesIfNecessary();
		return this.beanTypes.entrySet().stream().filter((entry) -> {
			Class<?> beanType = extractType(entry.getValue(), typeExtractor);
			return beanType != null && type.isAssignableFrom(beanType);
		}).map(Map.Entry::getKey).collect(Collectors.toCollection(LinkedHashSet::new));
	}

	private Class<?> extractType(ResolvableType type, TypeExtractor extractor) {
		return (type != null) ? extractor.getBeanType(type) : null;
	}

	/**
	 * Returns the names of beans annotated with the given {@code annotation}, judging
	 * from either bean definitions or the value of {@link FactoryBean#getObjectType()} in
	 * the case of {@link FactoryBean FactoryBeans}. Will include singletons but will not
	 * cause early bean initialization.
	 * @param annotation the annotation to match (must not be {@code null})
	 * @return the names of beans (or objects created by FactoryBeans) annotated with the
	 * given annotation, or an empty set if none
	 */
	public Set<String> getNamesForAnnotation(Class<? extends Annotation> annotation) {
		updateTypesIfNecessary();
		return this.beanTypes.entrySet().stream()
<<<<<<< HEAD
				.filter((entry) -> entry.getValue() != null && MergedAnnotations
						.from(entry.getValue().resolve(),
								MergedAnnotations.SearchStrategy.EXHAUSTIVE)
						.isPresent(annotation))
				.map(Map.Entry::getKey)
				.collect(Collectors.toCollection(LinkedHashSet::new));
=======
				.filter((entry) -> entry.getValue() != null
						&& AnnotationUtils.findAnnotation(entry.getValue().resolve(), annotation) != null)
				.map(Map.Entry::getKey).collect(Collectors.toCollection(LinkedHashSet::new));
>>>>>>> 24925c3d
	}

	@Override
	public void afterSingletonsInstantiated() {
		// We're done at this point, free up some memory
		this.beanTypes.clear();
		this.beanDefinitions.clear();
	}

	private void updateTypesIfNecessary() {
		this.beanFactory.getBeanNamesIterator().forEachRemaining(this::updateTypesIfNecessary);
	}

	private void updateTypesIfNecessary(String name) {
		if (!this.beanTypes.containsKey(name)) {
			addBeanType(name);
		}
		else {
			updateBeanType(name);
		}
	}

	private void addBeanType(String name) {
		if (this.beanFactory.containsSingleton(name)) {
			this.beanTypes.put(name, getType(name, null));
		}
		else if (!this.beanFactory.isAlias(name)) {
			addBeanTypeForNonAliasDefinition(name);
		}
	}

	private void addBeanTypeForNonAliasDefinition(String name) {
		RootBeanDefinition definition = getBeanDefinition(name);
		if (definition != null) {
			addBeanTypeForNonAliasDefinition(name, definition);
		}
	}

	private void updateBeanType(String name) {
		if (this.beanFactory.isAlias(name) || this.beanFactory.containsSingleton(name)) {
			return;
		}
		RootBeanDefinition definition = getBeanDefinition(name);
		if (definition == null) {
			return;
		}
		RootBeanDefinition previous = this.beanDefinitions.put(name, definition);
		if (previous != null && !definition.equals(previous)) {
			addBeanTypeForNonAliasDefinition(name, definition);
		}
	}

	private RootBeanDefinition getBeanDefinition(String name) {
		try {
			return (RootBeanDefinition) this.beanFactory.getMergedBeanDefinition(name);
		}
		catch (BeanDefinitionStoreException ex) {
			logIgnoredError("unresolvable metadata in bean definition", name, ex);
			return null;
		}
	}

	private void addBeanTypeForNonAliasDefinition(String name, RootBeanDefinition definition) {
		try {
			if (!definition.isAbstract() && !requiresEagerInit(definition.getFactoryBeanName())) {
				ResolvableType factoryMethodReturnType = getFactoryMethodReturnType(definition);
				String factoryBeanName = BeanFactory.FACTORY_BEAN_PREFIX + name;
				if (this.beanFactory.isFactoryBean(factoryBeanName)) {
					ResolvableType factoryBeanGeneric = getFactoryBeanGeneric(this.beanFactory, definition,
							factoryMethodReturnType);
					this.beanTypes.put(name, factoryBeanGeneric);
					this.beanTypes.put(factoryBeanName, getType(factoryBeanName, factoryMethodReturnType));
				}
				else {
					this.beanTypes.put(name, getType(name, factoryMethodReturnType));
				}
			}
			this.beanDefinitions.put(name, definition);
		}
		catch (CannotLoadBeanClassException ex) {
			// Probably contains a placeholder
			logIgnoredError("bean class loading failure for bean", name, ex);
		}
	}

	private boolean requiresEagerInit(String factoryBeanName) {
		return (factoryBeanName != null && this.beanFactory.isFactoryBean(factoryBeanName)
				&& !this.beanFactory.containsSingleton(factoryBeanName));
	}

	private ResolvableType getFactoryMethodReturnType(BeanDefinition definition) {
		try {
			if (StringUtils.hasLength(definition.getFactoryBeanName())
					&& StringUtils.hasLength(definition.getFactoryMethodName())) {
				Method method = getFactoryMethod(this.beanFactory, definition);
				ResolvableType type = (method != null) ? ResolvableType.forMethodReturnType(method) : null;
				return type;
			}
		}
		catch (Exception ex) {
		}
		return null;
	}

	private Method getFactoryMethod(ConfigurableListableBeanFactory beanFactory, BeanDefinition definition)
			throws Exception {
		if (definition instanceof AnnotatedBeanDefinition) {
			MethodMetadata factoryMethodMetadata = ((AnnotatedBeanDefinition) definition).getFactoryMethodMetadata();
			if (factoryMethodMetadata instanceof StandardMethodMetadata) {
				return ((StandardMethodMetadata) factoryMethodMetadata).getIntrospectedMethod();
			}
		}
		BeanDefinition factoryDefinition = beanFactory.getBeanDefinition(definition.getFactoryBeanName());
		Class<?> factoryClass = ClassUtils.forName(factoryDefinition.getBeanClassName(),
				beanFactory.getBeanClassLoader());
		return getFactoryMethod(definition, factoryClass);
	}

	private Method getFactoryMethod(BeanDefinition definition, Class<?> factoryClass) {
		Method uniqueMethod = null;
		for (Method candidate : getCandidateFactoryMethods(definition, factoryClass)) {
			if (candidate.getName().equals(definition.getFactoryMethodName())) {
				if (uniqueMethod == null) {
					uniqueMethod = candidate;
				}
				else if (!hasMatchingParameterTypes(candidate, uniqueMethod)) {
					return null;
				}
			}
		}
		return uniqueMethod;
	}

	private Method[] getCandidateFactoryMethods(BeanDefinition definition, Class<?> factoryClass) {
		return (shouldConsiderNonPublicMethods(definition) ? ReflectionUtils.getAllDeclaredMethods(factoryClass)
				: factoryClass.getMethods());
	}

	private boolean shouldConsiderNonPublicMethods(BeanDefinition definition) {
		return (definition instanceof AbstractBeanDefinition)
				&& ((AbstractBeanDefinition) definition).isNonPublicAccessAllowed();
	}

	private boolean hasMatchingParameterTypes(Method candidate, Method current) {
		return Arrays.equals(candidate.getParameterTypes(), current.getParameterTypes());
	}

	private void logIgnoredError(String message, String name, Exception ex) {
		if (logger.isDebugEnabled()) {
			logger.debug("Ignoring " + message + " '" + name + "'", ex);
		}
	}

	/**
	 * Attempt to guess the type that a {@link FactoryBean} will return based on the
	 * generics in its method signature.
	 * @param beanFactory the source bean factory
	 * @param definition the bean definition
	 * @param factoryMethodReturnType the factory method return type
	 * @return the generic type of the {@link FactoryBean} or {@code null}
	 */
	private ResolvableType getFactoryBeanGeneric(ConfigurableListableBeanFactory beanFactory, BeanDefinition definition,
			ResolvableType factoryMethodReturnType) {
		try {
			if (factoryMethodReturnType != null) {
				return getFactoryBeanType(definition, factoryMethodReturnType);
			}
			if (StringUtils.hasLength(definition.getBeanClassName())) {
				return getDirectFactoryBeanGeneric(beanFactory, definition);
			}
		}
		catch (Exception ex) {
		}
		return null;
	}

	private ResolvableType getDirectFactoryBeanGeneric(ConfigurableListableBeanFactory beanFactory,
			BeanDefinition definition) throws ClassNotFoundException, LinkageError {
		Class<?> factoryBeanClass = ClassUtils.forName(definition.getBeanClassName(), beanFactory.getBeanClassLoader());
		return getFactoryBeanType(definition, ResolvableType.forClass(factoryBeanClass));
	}

	private ResolvableType getFactoryBeanType(BeanDefinition definition, ResolvableType type)
			throws ClassNotFoundException, LinkageError {
		ResolvableType generic = type.as(FactoryBean.class).getGeneric();
		if ((generic == null || generic.resolve().equals(Object.class))
				&& definition.hasAttribute(FACTORY_BEAN_OBJECT_TYPE)) {
			generic = getTypeFromAttribute(definition.getAttribute(FACTORY_BEAN_OBJECT_TYPE));
		}
		return generic;
	}

	private ResolvableType getTypeFromAttribute(Object attribute) throws ClassNotFoundException, LinkageError {
		if (attribute instanceof Class<?>) {
			return ResolvableType.forClass((Class<?>) attribute);
		}
		if (attribute instanceof String) {
			return ResolvableType.forClass(ClassUtils.forName((String) attribute, null));
		}
		return null;
	}

	private ResolvableType getType(String name, ResolvableType factoryMethodReturnType) {
		if (factoryMethodReturnType != null && !factoryMethodReturnType.resolve(Object.class).equals(Object.class)) {
			return factoryMethodReturnType;
		}
		Class<?> type = this.beanFactory.getType(name);
		return (type != null) ? ResolvableType.forClass(type) : null;
	}

	/**
	 * Factory method to get the {@link BeanTypeRegistry} for a given {@link BeanFactory}.
	 * @param beanFactory the source bean factory
	 * @return the {@link BeanTypeRegistry} for the given bean factory
	 */
	static BeanTypeRegistry get(ListableBeanFactory beanFactory) {
		Assert.isInstanceOf(DefaultListableBeanFactory.class, beanFactory);
		DefaultListableBeanFactory listableBeanFactory = (DefaultListableBeanFactory) beanFactory;
		Assert.isTrue(listableBeanFactory.isAllowEagerClassLoading(), "Bean factory must allow eager class loading");
		if (!listableBeanFactory.containsLocalBean(BEAN_NAME)) {
			BeanDefinition definition = BeanDefinitionBuilder.genericBeanDefinition(BeanTypeRegistry.class,
					() -> new BeanTypeRegistry((DefaultListableBeanFactory) beanFactory)).getBeanDefinition();
			listableBeanFactory.registerBeanDefinition(BEAN_NAME, definition);
		}
		return listableBeanFactory.getBean(BEAN_NAME, BeanTypeRegistry.class);
	}

	/**
	 * Function used to extract the actual bean type from a source {@link ResolvableType}.
	 * May be used to support parameterized containers for beans.
	 */
	@FunctionalInterface
	interface TypeExtractor {

		Class<?> getBeanType(ResolvableType type);

	}

}<|MERGE_RESOLUTION|>--- conflicted
+++ resolved
@@ -117,18 +117,10 @@
 	public Set<String> getNamesForAnnotation(Class<? extends Annotation> annotation) {
 		updateTypesIfNecessary();
 		return this.beanTypes.entrySet().stream()
-<<<<<<< HEAD
 				.filter((entry) -> entry.getValue() != null && MergedAnnotations
-						.from(entry.getValue().resolve(),
-								MergedAnnotations.SearchStrategy.EXHAUSTIVE)
+						.from(entry.getValue().resolve(), MergedAnnotations.SearchStrategy.EXHAUSTIVE)
 						.isPresent(annotation))
-				.map(Map.Entry::getKey)
-				.collect(Collectors.toCollection(LinkedHashSet::new));
-=======
-				.filter((entry) -> entry.getValue() != null
-						&& AnnotationUtils.findAnnotation(entry.getValue().resolve(), annotation) != null)
 				.map(Map.Entry::getKey).collect(Collectors.toCollection(LinkedHashSet::new));
->>>>>>> 24925c3d
 	}
 
 	@Override
