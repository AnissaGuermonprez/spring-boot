--- conflicted
+++ resolved
@@ -100,16 +100,9 @@
 
 	@Bean
 	@ConditionalOnMissingBean(JobOperator.class)
-<<<<<<< HEAD
-	public SimpleJobOperator jobOperator(
-			ObjectProvider<JobParametersConverter> jobParametersConverter,
-			JobExplorer jobExplorer, JobLauncher jobLauncher,
-			ListableJobLocator jobRegistry, JobRepository jobRepository)
-			throws Exception {
-=======
-	public SimpleJobOperator jobOperator(JobExplorer jobExplorer, JobLauncher jobLauncher,
-			ListableJobLocator jobRegistry, JobRepository jobRepository) throws Exception {
->>>>>>> 24925c3d
+	public SimpleJobOperator jobOperator(ObjectProvider<JobParametersConverter> jobParametersConverter,
+			JobExplorer jobExplorer, JobLauncher jobLauncher, ListableJobLocator jobRegistry,
+			JobRepository jobRepository) throws Exception {
 		SimpleJobOperator factory = new SimpleJobOperator();
 		factory.setJobExplorer(jobExplorer);
 		factory.setJobLauncher(jobLauncher);
