--- conflicted
+++ resolved
@@ -62,15 +62,9 @@
 	}
 
 	@ParameterizedTest
-<<<<<<< HEAD
 	@EnumSource(value = DatabaseDriver.class, mode = Mode.EXCLUDE,
 			names = { "FIREBIRD", "INFORMIX", "JTDS", "PHOENIX", "REDSHIFT", "TERADATA", "TESTCONTAINERS", "UNKNOWN" })
-	void batchSchemaCanBeLocated(DatabaseDriver driver) throws IOException, SQLException {
-=======
-	@EnumSource(value = DatabaseDriver.class, mode = Mode.EXCLUDE, names = { "FIREBIRD", "GAE", "HANA", "INFORMIX",
-			"JTDS", "PHOENIX", "REDSHIFT", "TERADATA", "TESTCONTAINERS", "UNKNOWN" })
 	void batchSchemaCanBeLocated(DatabaseDriver driver) throws SQLException {
->>>>>>> 455ee0ce
 		DefaultResourceLoader resourceLoader = new DefaultResourceLoader();
 		BatchProperties properties = new BatchProperties();
 		DataSource dataSource = mock(DataSource.class);
