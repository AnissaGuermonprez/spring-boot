--- conflicted
+++ resolved
@@ -1,9 +1,5 @@
 /*
-<<<<<<< HEAD
- * Copyright 2012-2018 the original author or authors.
-=======
  * Copyright 2012-2019 the original author or authors.
->>>>>>> c6c139d9
  *
  * Licensed under the Apache License, Version 2.0 (the "License");
  * you may not use this file except in compliance with the License.
@@ -162,28 +158,9 @@
 
 	public Neo4jProperties load(boolean embeddedAvailable, String... environment) {
 		AnnotationConfigApplicationContext ctx = new AnnotationConfigApplicationContext();
-<<<<<<< HEAD
 		if (!embeddedAvailable) {
 			ctx.setClassLoader(new FilteredClassLoader(EmbeddedDriver.class));
 		}
-=======
-		ctx.setClassLoader(new URLClassLoader(new URL[0], getClass().getClassLoader()) {
-
-			@Override
-			protected Class<?> loadClass(String name, boolean resolve) throws ClassNotFoundException {
-				if (name.equals(Neo4jProperties.EMBEDDED_DRIVER)) {
-					if (embeddedAvailable) {
-						return TestEmbeddedDriver.class;
-					}
-					else {
-						throw new ClassNotFoundException();
-					}
-				}
-				return super.loadClass(name, resolve);
-			}
-
-		});
->>>>>>> c6c139d9
 		TestPropertyValues.of(environment).applyTo(ctx);
 		ctx.register(TestConfiguration.class);
 		ctx.refresh();
