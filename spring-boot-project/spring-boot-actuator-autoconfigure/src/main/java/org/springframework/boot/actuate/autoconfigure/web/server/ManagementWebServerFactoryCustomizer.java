/*
<<<<<<< HEAD
 * Copyright 2012-2022 the original author or authors.
=======
 * Copyright 2012-2023 the original author or authors.
>>>>>>> df5898a1
 *
 * Licensed under the Apache License, Version 2.0 (the "License");
 * you may not use this file except in compliance with the License.
 * You may obtain a copy of the License at
 *
 *      https://www.apache.org/licenses/LICENSE-2.0
 *
 * Unless required by applicable law or agreed to in writing, software
 * distributed under the License is distributed on an "AS IS" BASIS,
 * WITHOUT WARRANTIES OR CONDITIONS OF ANY KIND, either express or implied.
 * See the License for the specific language governing permissions and
 * limitations under the License.
 */

package org.springframework.boot.actuate.autoconfigure.web.server;

import java.util.ArrayList;
import java.util.Collections;
import java.util.List;

import org.springframework.beans.factory.BeanFactoryUtils;
import org.springframework.beans.factory.ListableBeanFactory;
import org.springframework.beans.factory.NoSuchBeanDefinitionException;
import org.springframework.boot.autoconfigure.web.ServerProperties;
import org.springframework.boot.util.LambdaSafe;
import org.springframework.boot.web.server.ConfigurableWebServerFactory;
import org.springframework.boot.web.server.Ssl;
import org.springframework.boot.web.server.WebServerFactory;
import org.springframework.boot.web.server.WebServerFactoryCustomizer;
import org.springframework.core.Ordered;

/**
 * {@link WebServerFactoryCustomizer} that customizes the {@link WebServerFactory} used to
 * create the management context's web server.
 *
 * @param <T> the type of web server factory to customize
 * @author Andy Wilkinson
 * @since 2.0.0
 */
public abstract class ManagementWebServerFactoryCustomizer<T extends ConfigurableWebServerFactory>
		implements WebServerFactoryCustomizer<T>, Ordered {

	private final ListableBeanFactory beanFactory;

	private final Class<? extends WebServerFactoryCustomizer<?>>[] customizerClasses;

	@SafeVarargs
	@SuppressWarnings("varargs")
	protected ManagementWebServerFactoryCustomizer(ListableBeanFactory beanFactory,
			Class<? extends WebServerFactoryCustomizer<?>>... customizerClasses) {
		this.beanFactory = beanFactory;
		this.customizerClasses = customizerClasses;
	}

	@Override
	public int getOrder() {
		return 0;
	}

	@Override
	public final void customize(T factory) {
		ManagementServerProperties managementServerProperties = BeanFactoryUtils
			.beanOfTypeIncludingAncestors(this.beanFactory, ManagementServerProperties.class);
		// Customize as per the parent context first (so e.g. the access logs go to
		// the same place)
		customizeSameAsParentContext(factory);
		// Then reset the error pages
		factory.setErrorPages(Collections.emptySet());
		// and add the management-specific bits
		ServerProperties serverProperties = BeanFactoryUtils.beanOfTypeIncludingAncestors(this.beanFactory,
				ServerProperties.class);
		customize(factory, managementServerProperties, serverProperties);
	}

	private void customizeSameAsParentContext(T factory) {
<<<<<<< HEAD
		List<WebServerFactoryCustomizer<?>> customizers = new ArrayList<>();
		for (Class<? extends WebServerFactoryCustomizer<?>> customizerClass : this.customizerClasses) {
			try {
				customizers.add(BeanFactoryUtils.beanOfTypeIncludingAncestors(this.beanFactory, customizerClass));
			}
			catch (NoSuchBeanDefinitionException ex) {
			}
=======
		List<WebServerFactoryCustomizer<?>> customizers = Arrays.stream(this.customizerClasses)
			.map(this::getCustomizer)
			.filter(Objects::nonNull)
			.collect(Collectors.toList());
		invokeCustomizers(factory, customizers);
	}

	private WebServerFactoryCustomizer<?> getCustomizer(
			Class<? extends WebServerFactoryCustomizer<?>> customizerClass) {
		try {
			return BeanFactoryUtils.beanOfTypeIncludingAncestors(this.beanFactory, customizerClass);
		}
		catch (NoSuchBeanDefinitionException ex) {
			return null;
>>>>>>> df5898a1
		}
		invokeCustomizers(factory, customizers);
	}

	@SuppressWarnings("unchecked")
	private void invokeCustomizers(T factory, List<WebServerFactoryCustomizer<?>> customizers) {
		LambdaSafe.callbacks(WebServerFactoryCustomizer.class, customizers, factory)
			.invoke((customizer) -> customizer.customize(factory));
	}

	protected void customize(T factory, ManagementServerProperties managementServerProperties,
			ServerProperties serverProperties) {
		factory.setPort(managementServerProperties.getPort());
		Ssl ssl = managementServerProperties.getSsl();
		if (ssl != null) {
			factory.setSsl(ssl);
		}
		factory.setServerHeader(serverProperties.getServerHeader());
		factory.setAddress(managementServerProperties.getAddress());
	}

}<|MERGE_RESOLUTION|>--- conflicted
+++ resolved
@@ -1,9 +1,5 @@
 /*
-<<<<<<< HEAD
- * Copyright 2012-2022 the original author or authors.
-=======
  * Copyright 2012-2023 the original author or authors.
->>>>>>> df5898a1
  *
  * Licensed under the Apache License, Version 2.0 (the "License");
  * you may not use this file except in compliance with the License.
@@ -79,7 +75,6 @@
 	}
 
 	private void customizeSameAsParentContext(T factory) {
-<<<<<<< HEAD
 		List<WebServerFactoryCustomizer<?>> customizers = new ArrayList<>();
 		for (Class<? extends WebServerFactoryCustomizer<?>> customizerClass : this.customizerClasses) {
 			try {
@@ -87,22 +82,6 @@
 			}
 			catch (NoSuchBeanDefinitionException ex) {
 			}
-=======
-		List<WebServerFactoryCustomizer<?>> customizers = Arrays.stream(this.customizerClasses)
-			.map(this::getCustomizer)
-			.filter(Objects::nonNull)
-			.collect(Collectors.toList());
-		invokeCustomizers(factory, customizers);
-	}
-
-	private WebServerFactoryCustomizer<?> getCustomizer(
-			Class<? extends WebServerFactoryCustomizer<?>> customizerClass) {
-		try {
-			return BeanFactoryUtils.beanOfTypeIncludingAncestors(this.beanFactory, customizerClass);
-		}
-		catch (NoSuchBeanDefinitionException ex) {
-			return null;
->>>>>>> df5898a1
 		}
 		invokeCustomizers(factory, customizers);
 	}
