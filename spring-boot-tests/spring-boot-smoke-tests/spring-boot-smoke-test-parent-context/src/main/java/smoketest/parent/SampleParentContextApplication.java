--- conflicted
+++ resolved
@@ -73,17 +73,12 @@
 
 		@Bean
 		public IntegrationFlow integrationFlow(SampleEndpoint endpoint) {
-<<<<<<< HEAD
-			return IntegrationFlow.from(fileReader(), new FixedRatePoller()).channel(inputChannel()).handle(endpoint)
-					.channel(outputChannel()).handle(fileWriter()).get();
-=======
-			return IntegrationFlows.from(fileReader(), new FixedRatePoller())
+			return IntegrationFlow.from(fileReader(), new FixedRatePoller())
 				.channel(inputChannel())
 				.handle(endpoint)
 				.channel(outputChannel())
 				.handle(fileWriter())
 				.get();
->>>>>>> df5898a1
 		}
 
 		private static class FixedRatePoller implements Consumer<SourcePollingChannelAdapterSpec> {
